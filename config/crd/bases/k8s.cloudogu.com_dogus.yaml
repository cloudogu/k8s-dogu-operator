--- conflicted
+++ resolved
@@ -38,12 +38,10 @@
               name:
                 description: Name of the dogu (e.g. official/ldap)
                 type: string
-<<<<<<< HEAD
               supportMode:
                 description: SupportMode is a flag that indicates if a dogu is in
                   the support mode.
                 type: boolean
-=======
               upgradeConfig:
                 description: UpgradeConfig contains options to manipulate the upgrade
                   process.
@@ -61,7 +59,6 @@
                       data loss may occur by inappropriate dogu downgrading.
                     type: boolean
                 type: object
->>>>>>> cbe3bf6d
               version:
                 description: Version of the dogu (e.g. 2.4.48-3)
                 type: string
