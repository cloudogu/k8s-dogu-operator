resources:
- manager.yaml
generatorOptions:
  disableNameSuffixHash: true
configMapGenerator:
- files:
  - controller_manager_config.yaml
  name: manager-config
apiVersion: kustomize.config.k8s.io/v1beta1
kind: Kustomization
images:
- name: controller
  newName: cloudogu/k8s-dogu-operator
<<<<<<< HEAD
  newTag: 0.4.0
=======
  newTag: 0.6.0
>>>>>>> 6d11725c
<|MERGE_RESOLUTION|>--- conflicted
+++ resolved
@@ -11,8 +11,4 @@
 images:
 - name: controller
   newName: cloudogu/k8s-dogu-operator
-<<<<<<< HEAD
-  newTag: 0.4.0
-=======
-  newTag: 0.6.0
->>>>>>> 6d11725c
+  newTag: 0.6.0