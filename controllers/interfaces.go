package controllers

import (
	"context"

	cesappcore "github.com/cloudogu/cesapp-lib/core"

	k8sv1 "github.com/cloudogu/k8s-dogu-operator/api/v1"
	"github.com/cloudogu/k8s-dogu-operator/controllers/util"

	imagev1 "github.com/google/go-containerregistry/pkg/v1"
	appsv1 "k8s.io/api/apps/v1"
)

type installManager interface {
	// Install installs a dogu resource.
	Install(ctx context.Context, doguResource *k8sv1.Dogu) error
}

type upgradeManager interface {
	// Upgrade upgrades a dogu resource.
	Upgrade(ctx context.Context, doguResource *k8sv1.Dogu) error
}

type deleteManager interface {
	// Delete deletes a dogu resource.
	Delete(ctx context.Context, doguResource *k8sv1.Dogu) error
}

<<<<<<< HEAD
=======
type supportManager interface {
	// HandleSupportMode handles the support flag in the dogu spec.
	HandleSupportMode(ctx context.Context, doguResource *k8sv1.Dogu) (bool, error)
}

type fileExtractor interface {
	// ExtractK8sResourcesFromContainer copies a file from stdout into map of strings.
	ExtractK8sResourcesFromContainer(ctx context.Context, doguResource *k8sv1.Dogu, dogu *cesappcore.Dogu) (map[string]string, error)
}

>>>>>>> c7b286fd
type doguSecretHandler interface {
	// WriteDoguSecretsToRegistry is used to write potential secret from the setup.json registryConfigEncrypted to the
	// respective dogu configurations.
	WriteDoguSecretsToRegistry(ctx context.Context, doguResource *k8sv1.Dogu) error
}

type imageRegistry interface {
	// PullImageConfig is used to pull the given container image.
	PullImageConfig(ctx context.Context, image string) (*imagev1.ConfigFile, error)
}

type doguRegistrator interface {
	// RegisterNewDogu registers a new dogu in the local dogu registry.
	RegisterNewDogu(ctx context.Context, doguResource *k8sv1.Dogu, dogu *cesappcore.Dogu) error
	// RegisterDoguVersion registers a new version for an existing dogu in the dogu registry.
	RegisterDoguVersion(dogu *cesappcore.Dogu) error
	// UnregisterDogu removes a registration of a dogu from the local dogu registry.
	UnregisterDogu(dogu string) error
}

type dependencyValidator interface {
	// ValidateDependencies is used to check if dogu dependencies are installed.
	ValidateDependencies(ctx context.Context, dogu *cesappcore.Dogu) error
}

type serviceAccountCreator interface {
	// CreateAll is used to create all necessary service accounts for the given dogu.
	CreateAll(ctx context.Context, namespace string, dogu *cesappcore.Dogu) error
}

type serviceAccountRemover interface {
	// RemoveAll is used to remove all existing service accounts for the given dogu.
	RemoveAll(ctx context.Context, namespace string, dogu *cesappcore.Dogu) error
}

type collectApplier interface {
	// CollectApply applies the given resources to the K8s cluster but filters and collects deployments.
	CollectApply(ctx context.Context, customK8sResources map[string]string, doguResource *k8sv1.Dogu) (*appsv1.Deployment, error)
}

type resourceUpserter interface {
	// ApplyDoguResource generates K8s resources from a given dogu and creates/updates them in the cluster.
	ApplyDoguResource(ctx context.Context, doguResource *k8sv1.Dogu, dogu *cesappcore.Dogu, image *imagev1.ConfigFile, customDeployment *appsv1.Deployment) error
}

type localDoguFetcher interface {
	// FetchInstalled fetches the dogu from the local registry and returns it with patched dogu dependencies (which
	// otherwise might be incompatible with K8s CES).
	FetchInstalled(doguName string) (installedDogu *cesappcore.Dogu, err error)
}

type resourceDoguFetcher interface {
	// FetchWithResource fetches the dogu either from the remote dogu registry or from a local development dogu map and
	// returns it with patched dogu dependencies (which otherwise might be incompatible with K8s CES).
	FetchWithResource(ctx context.Context, doguResource *k8sv1.Dogu) (*cesappcore.Dogu, *k8sv1.DevelopmentDoguMap, error)
}

type premisesChecker interface {
	// Check checks if dogu premises are met before a dogu upgrade.
	Check(ctx context.Context, toDoguResource *k8sv1.Dogu, fromDogu *cesappcore.Dogu, toDogu *cesappcore.Dogu) error
}

type upgradeExecutor interface {
	// Upgrade executes the actual dogu upgrade.
	Upgrade(ctx context.Context, toDoguResource *k8sv1.Dogu, fromDogu, toDogu *cesappcore.Dogu) error
}

type fileExtractor interface {
	// ExtractK8sResourcesFromContainer copies a file from stdout into a map of strings.
	ExtractK8sResourcesFromContainer(ctx context.Context, execpod util.ExecPod) (map[string]string, error)
}

type execPodFactory interface {
	// NewExecPod creates a new ExecPod.
	NewExecPod(execPodFactoryMode util.ExecPodVolumeMode, doguResource *k8sv1.Dogu, dogu *cesappcore.Dogu) (util.ExecPod, error)
}<|MERGE_RESOLUTION|>--- conflicted
+++ resolved
@@ -2,12 +2,10 @@
 
 import (
 	"context"
+	"github.com/cloudogu/k8s-dogu-operator/controllers/util"
 
 	cesappcore "github.com/cloudogu/cesapp-lib/core"
-
 	k8sv1 "github.com/cloudogu/k8s-dogu-operator/api/v1"
-	"github.com/cloudogu/k8s-dogu-operator/controllers/util"
-
 	imagev1 "github.com/google/go-containerregistry/pkg/v1"
 	appsv1 "k8s.io/api/apps/v1"
 )
@@ -27,8 +25,6 @@
 	Delete(ctx context.Context, doguResource *k8sv1.Dogu) error
 }
 
-<<<<<<< HEAD
-=======
 type supportManager interface {
 	// HandleSupportMode handles the support flag in the dogu spec.
 	HandleSupportMode(ctx context.Context, doguResource *k8sv1.Dogu) (bool, error)
@@ -36,10 +32,14 @@
 
 type fileExtractor interface {
 	// ExtractK8sResourcesFromContainer copies a file from stdout into map of strings.
-	ExtractK8sResourcesFromContainer(ctx context.Context, doguResource *k8sv1.Dogu, dogu *cesappcore.Dogu) (map[string]string, error)
+	ExtractK8sResourcesFromContainer(ctx context.Context, k8sExecPod util.ExecPod) (map[string]string, error)
 }
 
->>>>>>> c7b286fd
+type execPodFactory interface {
+	// NewExecPod creates a new ExecPod.
+	NewExecPod(execPodFactoryMode util.ExecPodVolumeMode, doguResource *k8sv1.Dogu, dogu *cesappcore.Dogu) (util.ExecPod, error)
+}
+
 type doguSecretHandler interface {
 	// WriteDoguSecretsToRegistry is used to write potential secret from the setup.json registryConfigEncrypted to the
 	// respective dogu configurations.
@@ -104,15 +104,5 @@
 
 type upgradeExecutor interface {
 	// Upgrade executes the actual dogu upgrade.
-	Upgrade(ctx context.Context, toDoguResource *k8sv1.Dogu, fromDogu, toDogu *cesappcore.Dogu) error
-}
-
-type fileExtractor interface {
-	// ExtractK8sResourcesFromContainer copies a file from stdout into a map of strings.
-	ExtractK8sResourcesFromContainer(ctx context.Context, execpod util.ExecPod) (map[string]string, error)
-}
-
-type execPodFactory interface {
-	// NewExecPod creates a new ExecPod.
-	NewExecPod(execPodFactoryMode util.ExecPodVolumeMode, doguResource *k8sv1.Dogu, dogu *cesappcore.Dogu) (util.ExecPod, error)
+	Upgrade(ctx context.Context, toDoguResource *k8sv1.Dogu, fromDogu *cesappcore.Dogu, toDogu *cesappcore.Dogu) error
 }