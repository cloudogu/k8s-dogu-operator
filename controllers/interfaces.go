--- conflicted
+++ resolved
@@ -72,7 +72,6 @@
 	UpdateDeploymentWithSecurityContext(ctx context.Context, doguResource *v2.Dogu) error
 }
 
-<<<<<<< HEAD
 type additionalMountsManager interface {
 	AdditionalMountsChanged(ctx context.Context, doguResource *v2.Dogu) (bool, error)
 	UpdateAdditionalMounts(ctx context.Context, doguResource *v2.Dogu) error
@@ -82,30 +81,8 @@
 	BuildAdditionalMountInitContainer(dogu *cesappcore.Dogu, doguResource *v2.Dogu, image string, requirements coreV1.ResourceRequirements) (*coreV1.Container, error)
 }
 
-// startDoguManager includes functionality to start (stopped) dogus.
-type startDoguManager interface {
-	// StartDogu scales up a dogu to 1.
-	StartDogu(ctx context.Context, doguResource *v2.Dogu) error
-	// CheckStarted checks if the dogu has been successfully scaled to 1.
-	CheckStarted(ctx context.Context, doguResource *v2.Dogu) error
-}
-
-// stopDoguManager includes functionality to stop running dogus.
-type stopDoguManager interface {
-	// StopDogu scales down a dogu to 0.
-	StopDogu(ctx context.Context, doguResource *v2.Dogu) error
-	// CheckStopped checks if the dogu has been successfully scaled to 0.
-	CheckStopped(ctx context.Context, doguResource *v2.Dogu) error
-}
-
-// DoguStartStopManager includes functionality to start and stop dogus.
-type DoguStartStopManager interface {
-	startDoguManager
-	stopDoguManager
-=======
 type startStopManager interface {
 	StartStopDogu(ctx context.Context, doguResource *v2.Dogu) error
->>>>>>> 4a1b379b
 }
 
 // CombinedDoguManager abstracts the simple dogu operations in a k8s CES.
