package upgrade

import (
	"context"
	"fmt"
	"path/filepath"

	"k8s.io/client-go/rest"

	"github.com/cloudogu/cesapp-lib/core"
	"github.com/cloudogu/cesapp-lib/registry"

	k8sv1 "github.com/cloudogu/k8s-dogu-operator/api/v1"
	"github.com/cloudogu/k8s-dogu-operator/controllers/cesregistry"
	"github.com/cloudogu/k8s-dogu-operator/controllers/exec"
	"github.com/cloudogu/k8s-dogu-operator/controllers/limit"
	"github.com/cloudogu/k8s-dogu-operator/controllers/resource"
	"github.com/cloudogu/k8s-dogu-operator/controllers/util"
	"github.com/cloudogu/k8s-dogu-operator/internal"

	imagev1 "github.com/google/go-containerregistry/pkg/v1"
	appsv1 "k8s.io/api/apps/v1"
	corev1 "k8s.io/api/core/v1"
	"k8s.io/client-go/tools/record"
	"sigs.k8s.io/controller-runtime/pkg/client"
)

const (
	EventReason                     = "Upgrading"
	ErrorOnFailedUpgradeEventReason = "ErrUpgrade"
)

// upgradeStartupProbeFailureThresholdRetries contains the number of times how often a startup probe may fail. This
// value will be multiplied with 10 seconds for each timeout so that f. i. 1080 timeouts lead to a threshold of 3 hours.
const upgradeStartupProbeFailureThresholdRetries = int32(1080)

type upgradeExecutor struct {
	client                client.Client
	eventRecorder         record.EventRecorder
	imageRegistry         internal.ImageRegistry
	collectApplier        internal.CollectApplier
	k8sFileExtractor      internal.FileExtractor
	serviceAccountCreator internal.ServiceAccountCreator
	doguRegistrator       internal.DoguRegistrator
	resourceUpserter      internal.ResourceUpserter
	execPodFactory        internal.ExecPodFactory
	doguCommandExecutor   internal.CommandExecutor
}

// NewUpgradeExecutor creates a new upgrade executor.
func NewUpgradeExecutor(
	client client.Client,
	config *rest.Config,
	commandExecutor internal.CommandExecutor,
	eventRecorder record.EventRecorder,
	imageRegistry internal.ImageRegistry,
	collectApplier internal.CollectApplier,
	k8sFileExtractor internal.FileExtractor,
	serviceAccountCreator internal.ServiceAccountCreator,
	registry registry.Registry,
) *upgradeExecutor {
	doguReg := cesregistry.NewCESDoguRegistrator(client, registry, nil)
	limitPatcher := limit.NewDoguDeploymentLimitPatcher(registry)
	upserter := resource.NewUpserter(client, limitPatcher)

	return &upgradeExecutor{
		client:                client,
		eventRecorder:         eventRecorder,
		imageRegistry:         imageRegistry,
		collectApplier:        collectApplier,
		k8sFileExtractor:      k8sFileExtractor,
		serviceAccountCreator: serviceAccountCreator,
		doguRegistrator:       doguReg,
		resourceUpserter:      upserter,
		execPodFactory:        exec.NewExecPodFactory(client, config, commandExecutor),
		doguCommandExecutor:   commandExecutor,
	}
}

// Upgrade executes all necessary steps to update a dogu to a new version.
func (ue *upgradeExecutor) Upgrade(ctx context.Context, toDoguResource *k8sv1.Dogu, fromDogu, toDogu *core.Dogu) error {
	ue.normalEventf(toDoguResource, "Registering upgraded version %s in local dogu registry...", toDogu.Version)
	err := registerUpgradedDoguVersion(ue.doguRegistrator, toDogu)
	if err != nil {
		return err
	}

	ue.normalEventf(toDoguResource, "Registering optional service accounts...")
	err = registerNewServiceAccount(ctx, ue.serviceAccountCreator, toDogu)
	if err != nil {
		return err
	}

	ue.normalEventf(toDoguResource, "Pulling new image %s:%s...", toDogu.Image, toDogu.Version)
	imageConfigFile, err := pullUpgradeImage(ctx, ue.imageRegistry, toDogu)
	if err != nil {
		return err
	}

<<<<<<< HEAD
=======
	ue.normalEventf(toDoguResource, "Extracting optional custom K8s resources...")
	execPod, err := ue.execPodFactory.NewExecPod(internal.VolumeModeUpgrade, toDoguResource, toDogu)
	if err != nil {
		return err
	}
	err = execPod.Create(ctx)
	if err != nil {
		return err
	}
	defer deleteExecPod(ctx, execPod, ue.eventRecorder, toDoguResource)

	err = ue.applyPreUpgradeScript(ctx, toDoguResource, fromDogu, toDogu, execPod)
	if err != nil {
		return fmt.Errorf("pre-upgrade failed :%w", err)
	}

	customDeployment, err := ue.applyCustomK8sScripts(ctx, toDoguResource, execPod)
	if err != nil {
		return err
	}

	customDeployment = increaseStartupProbeTimeoutForUpdate(toDoguResource.Name, customDeployment)

>>>>>>> 07c0ac07
	ue.normalEventf(toDoguResource, "Updating dogu resources in the cluster...")
	err = ue.updateDoguResources(ctx, ue.resourceUpserter, toDoguResource, toDogu, fromDogu, imageConfigFile)
	if err != nil {
		return err
	}

	err = ue.applyPostUpgradeScript(ctx, toDoguResource, fromDogu, toDogu)
	if err != nil {
		return fmt.Errorf("post-upgrade failed :%w", err)
	}

	ue.normalEventf(toDoguResource, "Reverting to original startup probe values...")
	err = revertStartupProbeAfterUpdate(ctx, toDoguResource, toDogu, ue.client)
	if err != nil {
		return err
	}

	return nil
}

func increaseStartupProbeTimeoutForUpdate(containerName string, customDeployment *appsv1.Deployment) *appsv1.Deployment {
	container := corev1.Container{
		Name: containerName,
		StartupProbe: &corev1.Probe{
			FailureThreshold: upgradeStartupProbeFailureThresholdRetries,
		},
	}
	if customDeployment == nil {
		customDeployment = &appsv1.Deployment{
			Spec: appsv1.DeploymentSpec{
				Template: corev1.PodTemplateSpec{
					Spec: corev1.PodSpec{
						Containers: []corev1.Container{container},
					},
				},
			},
		}
		return customDeployment
	}

	for _, container := range customDeployment.Spec.Template.Spec.Containers {
		if container.Name == containerName {
			container.StartupProbe.FailureThreshold = upgradeStartupProbeFailureThresholdRetries
			return customDeployment
		}
	}

	customDeployment.Spec.Template.Spec.Containers = append(customDeployment.Spec.Template.Spec.Containers, container)
	return customDeployment
}

func revertStartupProbeAfterUpdate(ctx context.Context, toDoguResource *k8sv1.Dogu, toDogu *core.Dogu, client client.Client) error {
	originalStartupProbe := resource.CreateStartupProbe(toDogu)

	deployment := &appsv1.Deployment{}
	err := client.Get(ctx, toDoguResource.GetObjectKey(), deployment)
	if err != nil {
		return err
	}

	for i, container := range deployment.Spec.Template.Spec.Containers {
		if container.Name == toDoguResource.Name {
			deployment.Spec.Template.Spec.Containers[i].StartupProbe = originalStartupProbe
			break
		}
	}

	err = client.Update(ctx, deployment)
	if err != nil {
		return err
	}

	return nil
}

func registerUpgradedDoguVersion(cesreg internal.DoguRegistrator, toDogu *core.Dogu) error {
	err := cesreg.RegisterDoguVersion(toDogu)
	if err != nil {
		return fmt.Errorf("failed to register upgrade: %w", err)
	}

	return nil
}

func registerNewServiceAccount(ctx context.Context, saCreator internal.ServiceAccountCreator, toDogu *core.Dogu) error {
	err := saCreator.CreateAll(ctx, toDogu)
	if err != nil {
		if err != nil {
			return fmt.Errorf("failed to register service accounts: %w", err)
		}
	}
	return nil
}

func pullUpgradeImage(ctx context.Context, imgRegistry internal.ImageRegistry, toDogu *core.Dogu) (*imagev1.ConfigFile, error) {
	configFile, err := imgRegistry.PullImageConfig(ctx, toDogu.Image+":"+toDogu.Version)
	if err != nil {
		return nil, fmt.Errorf("failed to pull upgrade image: %w", err)
	}

	return configFile, nil
}

func (ue *upgradeExecutor) applyCustomK8sScripts(ctx context.Context, toDoguResource *k8sv1.Dogu, execPod internal.ExecPod) (*appsv1.Deployment, error) {
	var customK8sResources map[string]string
	customK8sResources, err := extractCustomK8sResources(ctx, ue.k8sFileExtractor, execPod)
	if err != nil {
		return nil, err
	}

	if len(customK8sResources) > 0 {
		ue.normalEventf(toDoguResource, "Applying/Updating custom dogu resources to the cluster: [%s]", util.GetMapKeysAsString(customK8sResources))
	}

	return applyCustomK8sResources(ctx, ue.collectApplier, toDoguResource, customK8sResources)
}

func extractCustomK8sResources(ctx context.Context, extractor internal.FileExtractor, execPod internal.ExecPod) (map[string]string, error) {
	resources, err := extractor.ExtractK8sResourcesFromContainer(ctx, execPod)
	if err != nil {
		return nil, fmt.Errorf("failed to extract custom K8s resources: %w", err)
	}

	return resources, nil
}

func applyCustomK8sResources(ctx context.Context, collectApplier internal.CollectApplier, toDoguResource *k8sv1.Dogu, customK8sResources map[string]string) (*appsv1.Deployment, error) {
	resources, err := collectApplier.CollectApply(ctx, customK8sResources, toDoguResource)
	if err != nil {
		return nil, fmt.Errorf("failed to apply custom K8s resources: %w", err)
	}

	return resources, nil
}

func (ue *upgradeExecutor) applyPreUpgradeScript(ctx context.Context, toDoguResource *k8sv1.Dogu, fromDogu, toDogu *core.Dogu, execPod internal.ExecPod) error {
	if !toDogu.HasExposedCommand(core.ExposedCommandPreUpgrade) {
		return nil
	}

	preUpgradeScriptCmd := toDogu.GetExposedCommand(core.ExposedCommandPreUpgrade)

	ue.normalEventf(toDoguResource, "Copying optional pre-upgrade scripts...")
	err := copyPreUpgradeScriptFromPodToPod(ctx, execPod, preUpgradeScriptCmd)
	if err != nil {
		return err
	}

	ue.normalEventf(toDoguResource, "Applying optional pre-upgrade scripts...")
	err = ue.applyPreUpgradeScriptToOlderDogu(ctx, fromDogu, toDoguResource, preUpgradeScriptCmd)
	if err != nil {
		return err
	}

	return nil
}

func copyPreUpgradeScriptFromPodToPod(ctx context.Context, execPod internal.ExecPod, preUpgradeScriptCmd *core.ExposedCommand) error {
	// the exec pod is based on the image-to-be-upgraded. Thus, upgrade scripts should have the right executable
	// permissions which should be retained during the file copy.
	const copyCmd = "/bin/cp"
	// since we copy to a directory we can here ignore any included directories in the command
	// example: copy from /resource/myscript.sh to /dogu-reserved/myscript.sh
	copyPreUpgradeScriptCmd := exec.NewShellCommand(copyCmd, preUpgradeScriptCmd.Command, resource.DoguReservedPath)

	out, err := execPod.Exec(ctx, copyPreUpgradeScriptCmd)
	if err != nil {
		return fmt.Errorf("failed to execute '%s' in execpod, stdout: '%s':  %w", copyPreUpgradeScriptCmd.String(), out, err)
	}

	return nil
}

func (ue *upgradeExecutor) applyPreUpgradeScriptToOlderDogu(ctx context.Context, fromDogu *core.Dogu, toDoguResource *k8sv1.Dogu, preUpgradeCmd *core.ExposedCommand) error {
	pod, err := getPodNameForFromDogu(ctx, ue.client, fromDogu)
	if err != nil {
		return fmt.Errorf("failed to find pod for dogu %s:%s : %w", fromDogu.GetSimpleName(), fromDogu.Version, err)
	}

	// possibly create the necessary directory structure for the following copy action
	err = ue.createMissingUpgradeDirs(ctx, pod, preUpgradeCmd)
	if err != nil {
		return err
	}

	err = ue.copyPreUpgradeScriptToDoguReserved(ctx, pod, preUpgradeCmd)
	if err != nil {
		return err
	}

	return ue.executePreUpgradeScript(ctx, pod, preUpgradeCmd, fromDogu.Version, toDoguResource.Spec.Version)
}

func (ue *upgradeExecutor) copyPreUpgradeScriptToDoguReserved(ctx context.Context, pod *corev1.Pod, preUpgradeCmd *core.ExposedCommand) error {
	preUpgradeBackCopyCmd := getPreUpgradeBackCopyCmd(preUpgradeCmd)

	// copy the file back to the directory where it resided in the upgrade image
	// example: /dogu-reserved/myscript.sh to /resource/myscript.sh
	outBuf, err := ue.doguCommandExecutor.ExecCommandForPod(ctx, pod, preUpgradeBackCopyCmd, internal.ContainersStarted)
	if err != nil {
		return fmt.Errorf("failed to execute '%s': output: '%s': %w", preUpgradeBackCopyCmd, outBuf, err)
	}

	return nil
}

func getPreUpgradeBackCopyCmd(preUpgradeCmd *core.ExposedCommand) internal.ShellCommand {
	_, fileName := filepath.Split(preUpgradeCmd.Command)
	filePathInDoguReserved := filepath.Join(resource.DoguReservedPath, fileName)

	return exec.NewShellCommand("/bin/cp", filePathInDoguReserved, preUpgradeCmd.Command)
}

func (ue *upgradeExecutor) createMissingUpgradeDirs(ctx context.Context, pod *corev1.Pod, cmd *core.ExposedCommand) error {
	baseDir, _ := filepath.Split(cmd.Command)

	mkdirCmd := exec.NewShellCommand("/bin/mkdir", "-p", baseDir)

	outBuf, err := ue.doguCommandExecutor.ExecCommandForPod(ctx, pod, mkdirCmd, internal.ContainersStarted)
	if err != nil {
		return fmt.Errorf("failed to execute '%s': output: '%s': %w", mkdirCmd, outBuf, err)
	}

	return nil
}

func (ue *upgradeExecutor) executePreUpgradeScript(ctx context.Context, fromPod *corev1.Pod, cmd *core.ExposedCommand, fromVersion string, toVersion string) error {
	// the previous steps took great lengths to copy the pre-upgrade script to the original place so we can finally
	// execute it as described by the dogu.json.
	preUpgradeCmd := exec.NewShellCommand(cmd.Command, fromVersion, toVersion)

	outBuf, err := ue.doguCommandExecutor.ExecCommandForPod(ctx, fromPod, preUpgradeCmd, internal.PodReady)
	if err != nil {
		return fmt.Errorf("failed to execute '%s': output: '%s': %w", preUpgradeCmd, outBuf, err)
	}

	return nil
}

func getPodNameForFromDogu(ctx context.Context, cli client.Client, fromDogu *core.Dogu) (*corev1.Pod, error) {
	fromDoguLabels := map[string]string{
		k8sv1.DoguLabelName:    fromDogu.GetSimpleName(),
		k8sv1.DoguLabelVersion: fromDogu.Version,
	}

	return k8sv1.GetPodForLabels(ctx, cli, fromDoguLabels)
}

func (ue *upgradeExecutor) applyPostUpgradeScript(ctx context.Context, toDoguResource *k8sv1.Dogu, fromDogu, toDogu *core.Dogu) error {
	if !toDogu.HasExposedCommand(core.ExposedCommandPostUpgrade) {
		return nil
	}

	postUpgradeCmd := toDogu.GetExposedCommand(core.ExposedCommandPostUpgrade)

	ue.normalEventf(toDoguResource, "Applying optional post-upgrade scripts...")
	return ue.executePostUpgradeScript(ctx, toDoguResource, fromDogu, postUpgradeCmd)
}

func (ue *upgradeExecutor) executePostUpgradeScript(ctx context.Context, toDoguResource *k8sv1.Dogu, fromDogu *core.Dogu, postUpgradeCmd *core.ExposedCommand) error {
	postUpgradeShellCmd := exec.NewShellCommand(postUpgradeCmd.Command, fromDogu.Version, toDoguResource.Spec.Version)

	outBuf, err := ue.doguCommandExecutor.ExecCommandForDogu(ctx, toDoguResource, postUpgradeShellCmd, internal.ContainersStarted)
	if err != nil {
		return fmt.Errorf("failed to execute '%s': output: '%s': %w", postUpgradeShellCmd, outBuf, err)
	}

	return nil
}

<<<<<<< HEAD
func (ue *upgradeExecutor) updateDoguResources(ctx context.Context, upserter resourceUpserter, toDoguResource *k8sv1.Dogu, toDogu *core.Dogu, fromDogu *core.Dogu, image *imagev1.ConfigFile) error {
	_, err := upserter.UpsertDoguService(ctx, toDoguResource, image)
=======
func updateDoguResources(ctx context.Context, upserter internal.ResourceUpserter, toDoguResource *k8sv1.Dogu, toDogu *core.Dogu, image *imagev1.ConfigFile, customDeployment *appsv1.Deployment) error {
	err := upserter.ApplyDoguResource(ctx, toDoguResource, toDogu, image, customDeployment)
>>>>>>> 07c0ac07
	if err != nil {
		return err
	}

	_, err = upserter.UpsertDoguExposedServices(ctx, toDoguResource, toDogu)
	if err != nil {
		return err
	}

	ue.normalEventf(toDoguResource, "Extracting optional custom K8s resources...")
	execPod, err := ue.execPodFactory.NewExecPod(exec.PodVolumeModeUpgrade, toDoguResource, toDogu)
	if err != nil {
		return err
	}
	err = execPod.Create(ctx)
	if err != nil {
		return err
	}
	defer deleteExecPod(ctx, execPod, ue.eventRecorder, toDoguResource)

	err = ue.applyPreUpgradeScript(ctx, toDoguResource, fromDogu, toDogu, execPod)
	if err != nil {
		return fmt.Errorf("pre-upgrade failed :%w", err)
	}

	customDeployment, err := ue.applyCustomK8sScripts(ctx, toDoguResource, execPod)
	if err != nil {
		return err
	}

	customDeployment = increaseStartupProbeTimeoutForUpdate(toDoguResource.Name, customDeployment)

	_, err = upserter.UpsertDoguDeployment(ctx, toDoguResource, toDogu, customDeployment)
	if err != nil {
		return err
	}

	_, err = upserter.UpsertDoguPVCs(ctx, toDoguResource, toDogu)
	if err != nil {
		return err
	}

	return nil
}

func (ue *upgradeExecutor) normalEventf(doguResource *k8sv1.Dogu, msg string, args ...interface{}) {
	ue.eventRecorder.Eventf(doguResource, corev1.EventTypeNormal, EventReason, msg, args...)
}

func deleteExecPod(ctx context.Context, execPod internal.ExecPod, recorder record.EventRecorder, doguResource *k8sv1.Dogu) {
	err := execPod.Delete(ctx)
	if err != nil {
		recorder.Eventf(doguResource, corev1.EventTypeNormal, EventReason, "Failed to delete execPod %s: %w", execPod.PodName(), err)
	}
}<|MERGE_RESOLUTION|>--- conflicted
+++ resolved
@@ -97,32 +97,6 @@
 		return err
 	}
 
-<<<<<<< HEAD
-=======
-	ue.normalEventf(toDoguResource, "Extracting optional custom K8s resources...")
-	execPod, err := ue.execPodFactory.NewExecPod(internal.VolumeModeUpgrade, toDoguResource, toDogu)
-	if err != nil {
-		return err
-	}
-	err = execPod.Create(ctx)
-	if err != nil {
-		return err
-	}
-	defer deleteExecPod(ctx, execPod, ue.eventRecorder, toDoguResource)
-
-	err = ue.applyPreUpgradeScript(ctx, toDoguResource, fromDogu, toDogu, execPod)
-	if err != nil {
-		return fmt.Errorf("pre-upgrade failed :%w", err)
-	}
-
-	customDeployment, err := ue.applyCustomK8sScripts(ctx, toDoguResource, execPod)
-	if err != nil {
-		return err
-	}
-
-	customDeployment = increaseStartupProbeTimeoutForUpdate(toDoguResource.Name, customDeployment)
-
->>>>>>> 07c0ac07
 	ue.normalEventf(toDoguResource, "Updating dogu resources in the cluster...")
 	err = ue.updateDoguResources(ctx, ue.resourceUpserter, toDoguResource, toDogu, fromDogu, imageConfigFile)
 	if err != nil {
@@ -393,13 +367,8 @@
 	return nil
 }
 
-<<<<<<< HEAD
-func (ue *upgradeExecutor) updateDoguResources(ctx context.Context, upserter resourceUpserter, toDoguResource *k8sv1.Dogu, toDogu *core.Dogu, fromDogu *core.Dogu, image *imagev1.ConfigFile) error {
+func (ue *upgradeExecutor) updateDoguResources(ctx context.Context, upserter internal.ResourceUpserter, toDoguResource *k8sv1.Dogu, toDogu *core.Dogu, fromDogu *core.Dogu, image *imagev1.ConfigFile) error {
 	_, err := upserter.UpsertDoguService(ctx, toDoguResource, image)
-=======
-func updateDoguResources(ctx context.Context, upserter internal.ResourceUpserter, toDoguResource *k8sv1.Dogu, toDogu *core.Dogu, image *imagev1.ConfigFile, customDeployment *appsv1.Deployment) error {
-	err := upserter.ApplyDoguResource(ctx, toDoguResource, toDogu, image, customDeployment)
->>>>>>> 07c0ac07
 	if err != nil {
 		return err
 	}
@@ -410,7 +379,7 @@
 	}
 
 	ue.normalEventf(toDoguResource, "Extracting optional custom K8s resources...")
-	execPod, err := ue.execPodFactory.NewExecPod(exec.PodVolumeModeUpgrade, toDoguResource, toDogu)
+	execPod, err := ue.execPodFactory.NewExecPod(internal.VolumeModeUpgrade, toDoguResource, toDogu)
 	if err != nil {
 		return err
 	}
