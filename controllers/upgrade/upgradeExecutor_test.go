package upgrade

import (
	"bytes"
	"context"
	"fmt"
	"github.com/cloudogu/k8s-dogu-operator/internal"
	"github.com/cloudogu/k8s-dogu-operator/internal/mocks/external"
	"testing"

	"github.com/cloudogu/cesapp-lib/core"
	regmock "github.com/cloudogu/cesapp-lib/registry/mocks"

	k8sv1 "github.com/cloudogu/k8s-dogu-operator/api/v1"
	"github.com/cloudogu/k8s-dogu-operator/controllers/cesregistry"
	"github.com/cloudogu/k8s-dogu-operator/controllers/exec"
	"github.com/cloudogu/k8s-dogu-operator/controllers/util"
	"github.com/cloudogu/k8s-dogu-operator/internal/mocks"

	imagev1 "github.com/google/go-containerregistry/pkg/v1"
	"github.com/stretchr/testify/assert"
	"github.com/stretchr/testify/mock"
	"github.com/stretchr/testify/require"
	appsv1 "k8s.io/api/apps/v1"
	corev1 "k8s.io/api/core/v1"
	metav1 "k8s.io/apimachinery/pkg/apis/meta/v1"
	"k8s.io/client-go/rest"
	"sigs.k8s.io/controller-runtime/pkg/client/fake"
)

const redmineUpgradeVersion = "4.2.3-11"

var testCtx = context.TODO()
var testRestConfig = &rest.Config{}

var (
	copyCmd1       = exec.NewShellCommand("/bin/cp", "/pre-upgrade.sh", "/tmp/dogu-reserved")
	mkdirCmd       = exec.NewShellCommand("/bin/mkdir", "-p", "/")
	copyCmd2       = exec.NewShellCommand("/bin/cp", "/tmp/dogu-reserved/pre-upgrade.sh", "/pre-upgrade.sh")
	preUpgradeCmd  = exec.NewShellCommand("/pre-upgrade.sh", "4.2.3-10", "4.2.3-11")
	postUpgradeCmd = exec.NewShellCommand("/post-upgrade.sh", "4.2.3-10", "4.2.3-11")
	mockCmdOutput  = bytes.NewBufferString("")
)

func TestNewUpgradeExecutor(t *testing.T) {
	t.Run("should return a valid object", func(t *testing.T) {
		myClient := fake.NewClientBuilder().
			WithScheme(getTestScheme()).
			Build()
		imageRegMock := mocks.NewImageRegistry(t)
		saCreator := mocks.NewServiceAccountCreator(t)
		k8sFileEx := mocks.NewFileExtractor(t)
		applier := mocks.NewCollectApplier(t)
		doguRegistry := new(regmock.DoguRegistry)
		mockRegistry := new(regmock.Registry)
		mockRegistry.On("DoguRegistry").Return(doguRegistry, nil)
		eventRecorder := external.NewEventRecorder(t)
		commandExecutor := mocks.NewCommandExecutor(t)

		// when
		actual := NewUpgradeExecutor(myClient, testRestConfig, commandExecutor, eventRecorder, imageRegMock, applier, k8sFileEx, saCreator, mockRegistry)

		// then
		require.NotNil(t, actual)
		assert.IsType(t, &upgradeExecutor{}, actual)
	})
}

func Test_upgradeExecutor_Upgrade(t *testing.T) {
	typeNormal := corev1.EventTypeNormal
	upgradeEvent := EventReason

	toDoguResource := readTestDataRedmineCr(t)
	toDoguResource.Spec.Version = redmineUpgradeVersion

	redmineOldPod := &corev1.Pod{
		ObjectMeta: metav1.ObjectMeta{Name: "redmine-old-x1y2z3", Labels: toDoguResource.GetPodLabels()},
		Status:     corev1.PodStatus{Conditions: []corev1.PodCondition{{Type: corev1.ContainersReady, Status: corev1.ConditionTrue}}},
	}
	redmineOldPod.ObjectMeta.Labels[k8sv1.DoguLabelVersion] = "4.2.3-10"
	redmineUpgradePod := &corev1.Pod{
		ObjectMeta: metav1.ObjectMeta{Name: "redmine-new-q3w4e5", Labels: toDoguResource.GetPodLabels()},
		Status:     corev1.PodStatus{Conditions: []corev1.PodCondition{{Type: corev1.ContainersReady, Status: corev1.ConditionTrue}}},
	}

	t.Run("should succeed", func(t *testing.T) {
		// given
		fromDogu := readTestDataDogu(t, redmineBytes)
		toDogu := readTestDataDogu(t, redmineBytes)
		toDogu.Version = redmineUpgradeVersion
		toDogu.Dependencies = []core.Dependency{{
			Type: core.DependencyTypeDogu,
			Name: "dependencyDogu",
		}}

		dependentDeployment := createTestDeployment("redmine", "")
		dependencyDeployment := createTestDeployment("dependency-dogu", "")

		myClient := fake.NewClientBuilder().
			WithScheme(getTestScheme()).
			WithObjects(toDoguResource, dependentDeployment, dependencyDeployment, redmineOldPod, redmineUpgradePod).
			Build()

		registrator := mocks.NewDoguRegistrator(t)
		registrator.On("RegisterDoguVersion", toDogu).Return(nil)
		saCreator := mocks.NewServiceAccountCreator(t)
		saCreator.On("CreateAll", testCtx, toDogu).Return(nil)
		imageRegMock := mocks.NewImageRegistry(t)
		image := &imagev1.ConfigFile{Author: "Gerard du Testeaux"}
		imageRegMock.On("PullImageConfig", testCtx, toDogu.Image+":"+toDogu.Version).Return(image, nil)

		customK8sResource := map[string]string{"my-custom-resource.yml": "kind: Namespace"}

		execPod := mocks.NewExecPod(t)
		execPod.On("Create", testCtx).Once().Return(nil)
		execPod.On("Exec", testCtx, copyCmd1).Once().Return("", nil)
		execPod.On("Delete", testCtx).Once().Return(nil)

		mockExecutor := mocks.NewCommandExecutor(t)
		mockExecutor.
			On("ExecCommandForPod", testCtx, redmineOldPod, mkdirCmd, internal.ContainersStarted).Once().Return(mockCmdOutput, nil).
			On("ExecCommandForPod", testCtx, redmineOldPod, copyCmd2, internal.ContainersStarted).Once().Return(mockCmdOutput, nil).
			On("ExecCommandForPod", testCtx, redmineOldPod, preUpgradeCmd, internal.PodReady).Once().Return(mockCmdOutput, nil).
			On("ExecCommandForDogu", testCtx, toDoguResource, postUpgradeCmd, internal.ContainersStarted).Once().Return(mockCmdOutput, nil)

		k8sFileEx := mocks.NewFileExtractor(t)
		k8sFileEx.On("ExtractK8sResourcesFromContainer", testCtx, execPod).Return(customK8sResource, nil)
		applier := mocks.NewCollectApplier(t)
		deployment := &appsv1.Deployment{ObjectMeta: metav1.ObjectMeta{Name: "my-deployment"}}
		applier.On("CollectApply", testCtx, customK8sResource, toDoguResource).Return(deployment, nil)

		upserter := mocks.NewResourceUpserter(t)
		upserter.On("UpsertDoguDeployment", testCtx, toDoguResource, toDogu, deployment).Once().Return(nil, nil)
		upserter.On("UpsertDoguService", testCtx, toDoguResource, image).Once().Return(nil, nil)
		upserter.On("UpsertDoguExposedServices", testCtx, toDoguResource, toDogu).Once().Return(nil, nil)
		upserter.On("UpsertDoguPVCs", testCtx, toDoguResource, toDogu).Once().Return(nil, nil)

		eventRecorder := external.NewEventRecorder(t)
		eventRecorder.
			On("Eventf", toDoguResource, typeNormal, upgradeEvent, "Registering upgraded version %s in local dogu registry...", "4.2.3-11").Once().
			On("Eventf", toDoguResource, typeNormal, upgradeEvent, "Registering optional service accounts...").Once().
			On("Eventf", toDoguResource, typeNormal, upgradeEvent, "Pulling new image %s:%s...", "registry.cloudogu.com/official/redmine", "4.2.3-11").Once().
			On("Eventf", toDoguResource, typeNormal, upgradeEvent, "Copying optional pre-upgrade scripts...").Once().
			On("Eventf", toDoguResource, typeNormal, upgradeEvent, "Applying optional pre-upgrade scripts...").Once().
			On("Eventf", toDoguResource, typeNormal, upgradeEvent, "Extracting optional custom K8s resources...").Once().
			On("Eventf", toDoguResource, typeNormal, upgradeEvent, "Applying/Updating custom dogu resources to the cluster: [%s]", "my-custom-resource.yml").Once().
			On("Eventf", toDoguResource, typeNormal, upgradeEvent, "Updating dogu resources in the cluster...").Once().
			On("Eventf", toDoguResource, typeNormal, upgradeEvent, "Applying optional post-upgrade scripts...").Once().
			On("Eventf", toDoguResource, typeNormal, upgradeEvent, "Reverting to original startup probe values...").Once()

		execPodFactory := mocks.NewExecPodFactory(t)
		execPodFactory.On("NewExecPod", internal.VolumeModeUpgrade, toDoguResource, toDogu).Return(execPod, nil)

		sut := &upgradeExecutor{
			client:                myClient,
			imageRegistry:         imageRegMock,
			collectApplier:        applier,
			k8sFileExtractor:      k8sFileEx,
			serviceAccountCreator: saCreator,
			doguRegistrator:       registrator,
			resourceUpserter:      upserter,
			eventRecorder:         eventRecorder,
			execPodFactory:        execPodFactory,
			doguCommandExecutor:   mockExecutor,
		}

		// when
		err := sut.Upgrade(testCtx, toDoguResource, fromDogu, toDogu)

		// then
		require.NoError(t, err)
		// mocks will be asserted during t.CleanUp
	})
	t.Run("should fail during revert startup probe", func(t *testing.T) {
		// given
		fromDogu := readTestDataDogu(t, redmineBytes)
		toDogu := readTestDataDogu(t, redmineBytes)
		toDogu.Version = redmineUpgradeVersion
		toDogu.Dependencies = []core.Dependency{{
			Type: core.DependencyTypeDogu,
			Name: "dependencyDogu",
		}}

		dependentDeployment := createTestDeployment("redmine", "namespace-causing-failure")
		dependencyDeployment := createTestDeployment("dependency-dogu", "namespace-causing-failure")

		myClient := fake.NewClientBuilder().
			WithScheme(getTestScheme()).
			WithObjects(toDoguResource, dependentDeployment, dependencyDeployment, redmineOldPod, redmineUpgradePod).
			Build()

		registrator := mocks.NewDoguRegistrator(t)
		registrator.On("RegisterDoguVersion", toDogu).Return(nil)
		saCreator := mocks.NewServiceAccountCreator(t)
		saCreator.On("CreateAll", testCtx, toDogu).Return(nil)
		imageRegMock := mocks.NewImageRegistry(t)
		image := &imagev1.ConfigFile{Author: "Gerard du Testeaux"}
		imageRegMock.On("PullImageConfig", testCtx, toDogu.Image+":"+toDogu.Version).Return(image, nil)

		customK8sResource := map[string]string{"my-custom-resource.yml": "kind: Namespace"}

		execPod := mocks.NewExecPod(t)
		execPod.On("Create", testCtx).Once().Return(nil)
		execPod.On("Exec", testCtx, copyCmd1).Once().Return("", nil)
		execPod.On("Delete", testCtx).Once().Return(nil)

		mockExecutor := mocks.NewCommandExecutor(t)
		mockExecutor.
			On("ExecCommandForPod", testCtx, redmineOldPod, mkdirCmd, internal.ContainersStarted).Once().Return(mockCmdOutput, nil).
			On("ExecCommandForPod", testCtx, redmineOldPod, copyCmd2, internal.ContainersStarted).Once().Return(mockCmdOutput, nil).
			On("ExecCommandForPod", testCtx, redmineOldPod, preUpgradeCmd, internal.PodReady).Once().Return(mockCmdOutput, nil).
			On("ExecCommandForDogu", testCtx, toDoguResource, postUpgradeCmd, internal.ContainersStarted).Once().Return(mockCmdOutput, nil)

		k8sFileEx := mocks.NewFileExtractor(t)
		k8sFileEx.On("ExtractK8sResourcesFromContainer", testCtx, execPod).Return(customK8sResource, nil)
		applier := mocks.NewCollectApplier(t)
		deployment := &appsv1.Deployment{ObjectMeta: metav1.ObjectMeta{Name: "my-deployment"}}
		applier.On("CollectApply", testCtx, customK8sResource, toDoguResource).Return(deployment, nil)

		upserter := mocks.NewResourceUpserter(t)
		upserter.On("UpsertDoguDeployment", testCtx, toDoguResource, toDogu, deployment).Once().Return(nil, nil)
		upserter.On("UpsertDoguService", testCtx, toDoguResource, image).Once().Return(nil, nil)
		upserter.On("UpsertDoguExposedServices", testCtx, toDoguResource, toDogu).Once().Return(nil, nil)
		upserter.On("UpsertDoguPVCs", testCtx, toDoguResource, toDogu).Once().Return(nil, nil)

		eventRecorder := external.NewEventRecorder(t)
		eventRecorder.
			On("Eventf", toDoguResource, typeNormal, upgradeEvent, "Registering upgraded version %s in local dogu registry...", "4.2.3-11").Once().
			On("Eventf", toDoguResource, typeNormal, upgradeEvent, "Registering optional service accounts...").Once().
			On("Eventf", toDoguResource, typeNormal, upgradeEvent, "Pulling new image %s:%s...", "registry.cloudogu.com/official/redmine", "4.2.3-11").Once().
			On("Eventf", toDoguResource, typeNormal, upgradeEvent, "Copying optional pre-upgrade scripts...").Once().
			On("Eventf", toDoguResource, typeNormal, upgradeEvent, "Applying optional pre-upgrade scripts...").Once().
			On("Eventf", toDoguResource, typeNormal, upgradeEvent, "Extracting optional custom K8s resources...").Once().
			On("Eventf", toDoguResource, typeNormal, upgradeEvent, "Applying/Updating custom dogu resources to the cluster: [%s]", "my-custom-resource.yml").Once().
			On("Eventf", toDoguResource, typeNormal, upgradeEvent, "Updating dogu resources in the cluster...").Once().
			On("Eventf", toDoguResource, typeNormal, upgradeEvent, "Applying optional post-upgrade scripts...").Once().
			On("Eventf", toDoguResource, typeNormal, upgradeEvent, "Reverting to original startup probe values...").Once()

		execPodFactory := mocks.NewExecPodFactory(t)
		execPodFactory.On("NewExecPod", internal.VolumeModeUpgrade, toDoguResource, toDogu).Return(execPod, nil)

		sut := &upgradeExecutor{
			client:                myClient,
			imageRegistry:         imageRegMock,
			collectApplier:        applier,
			k8sFileExtractor:      k8sFileEx,
			serviceAccountCreator: saCreator,
			doguRegistrator:       registrator,
			resourceUpserter:      upserter,
			eventRecorder:         eventRecorder,
			execPodFactory:        execPodFactory,
			doguCommandExecutor:   mockExecutor,
		}

		// when
		err := sut.Upgrade(testCtx, toDoguResource, fromDogu, toDogu)

		// then
		require.Error(t, err)
		assert.ErrorContains(t, err, "deployments.apps \"redmine\" not found")
		// mocks will be asserted during t.CleanUp
	})
	t.Run("should fail during K8s resource application", func(t *testing.T) {
		// given
		fromDogu := readTestDataDogu(t, redmineBytes)
		toDogu := readTestDataDogu(t, redmineBytes)
		toDogu.Version = redmineUpgradeVersion
		toDogu.Dependencies = []core.Dependency{{
			Type: core.DependencyTypeDogu,
			Name: "dependencyDogu",
		}}

		dependentDeployment := createTestDeployment("redmine", "")
		dependencyDeployment := createTestDeployment("dependency-dogu", "")

		myClient := fake.NewClientBuilder().
			WithScheme(getTestScheme()).
			WithObjects(toDoguResource, dependentDeployment, dependencyDeployment, redmineOldPod, redmineUpgradePod).
			Build()

		registrator := mocks.NewDoguRegistrator(t)
		registrator.On("RegisterDoguVersion", toDogu).Return(nil)
		saCreator := mocks.NewServiceAccountCreator(t)
		saCreator.On("CreateAll", testCtx, toDogu).Return(nil)
		imageRegMock := mocks.NewImageRegistry(t)
		image := &imagev1.ConfigFile{Author: "Gerard du Testeaux"}
		imageRegMock.On("PullImageConfig", testCtx, toDogu.Image+":"+toDogu.Version).Return(image, nil)

		execPod := mocks.NewExecPod(t)
		execPod.On("Create", testCtx).Once().Return(nil)
		execPod.On("Exec", testCtx, copyCmd1).Once().Return("", nil)
		execPod.On("Delete", testCtx).Once().Return(nil)

		mockExecutor := mocks.NewCommandExecutor(t)
		mockExecutor.
			On("ExecCommandForPod", testCtx, redmineOldPod, mkdirCmd, internal.ContainersStarted).Once().Return(mockCmdOutput, nil).
			On("ExecCommandForPod", testCtx, redmineOldPod, copyCmd2, internal.ContainersStarted).Once().Return(mockCmdOutput, nil).
			On("ExecCommandForPod", testCtx, redmineOldPod, preUpgradeCmd, internal.PodReady).Once().Return(mockCmdOutput, nil)

		k8sFileEx := mocks.NewFileExtractor(t)
		k8sFileEx.On("ExtractK8sResourcesFromContainer", testCtx, execPod).Return(nil, assert.AnError)
		applier := mocks.NewCollectApplier(t)

<<<<<<< HEAD
		upserter := mocks.NewResourceUpserter(t)
		upserter.On("UpsertDoguService", testCtx, toDoguResource, image).Once().Return(nil, nil)
		upserter.On("UpsertDoguExposedServices", testCtx, toDoguResource, toDogu).Once().Return(nil, nil)

		eventRecorder := mocks2.NewEventRecorder(t)
=======
		eventRecorder := external.NewEventRecorder(t)
>>>>>>> 07c0ac07
		eventRecorder.
			On("Eventf", toDoguResource, typeNormal, upgradeEvent, "Registering upgraded version %s in local dogu registry...", "4.2.3-11").Once().
			On("Eventf", toDoguResource, typeNormal, upgradeEvent, "Registering optional service accounts...").Once().
			On("Eventf", toDoguResource, typeNormal, upgradeEvent, "Pulling new image %s:%s...", "registry.cloudogu.com/official/redmine", "4.2.3-11").Once().
			On("Eventf", toDoguResource, typeNormal, upgradeEvent, "Copying optional pre-upgrade scripts...").Once().
			On("Eventf", toDoguResource, typeNormal, upgradeEvent, "Applying optional pre-upgrade scripts...").Once().
			On("Eventf", toDoguResource, typeNormal, upgradeEvent, "Updating dogu resources in the cluster...").Once().
			On("Eventf", toDoguResource, typeNormal, upgradeEvent, "Extracting optional custom K8s resources...").Once()

		execPodFactory := mocks.NewExecPodFactory(t)
		execPodFactory.On("NewExecPod", internal.VolumeModeUpgrade, toDoguResource, toDogu).Return(execPod, nil)

		sut := &upgradeExecutor{
			client:                myClient,
			imageRegistry:         imageRegMock,
			collectApplier:        applier,
			k8sFileExtractor:      k8sFileEx,
			serviceAccountCreator: saCreator,
			doguRegistrator:       registrator,
			eventRecorder:         eventRecorder,
			resourceUpserter:      upserter,
			execPodFactory:        execPodFactory,
			doguCommandExecutor:   mockExecutor,
		}

		// when
		err := sut.Upgrade(testCtx, toDoguResource, fromDogu, toDogu)

		// then
		require.Error(t, err)
		assert.ErrorIs(t, err, assert.AnError)
	})

	t.Run("should fail during resource update", func(t *testing.T) {
		t.Run("fail on upserting service", func(t *testing.T) {
			// given
			fromDogu := readTestDataDogu(t, redmineBytes)
			toDogu := readTestDataDogu(t, redmineBytes)
			toDogu.Version = redmineUpgradeVersion
			toDogu.Dependencies = []core.Dependency{{
				Type: core.DependencyTypeDogu,
				Name: "dependencyDogu",
			}}

			dependentDeployment := createTestDeployment("redmine", "")
			dependencyDeployment := createTestDeployment("dependency-dogu", "")

			myClient := fake.NewClientBuilder().
				WithScheme(getTestScheme()).
				WithObjects(toDoguResource, dependentDeployment, dependencyDeployment, redmineOldPod, redmineUpgradePod).
				Build()

			registrator := mocks.NewDoguRegistrator(t)
			registrator.On("RegisterDoguVersion", toDogu).Return(nil)
			saCreator := mocks.NewServiceAccountCreator(t)
			saCreator.On("CreateAll", testCtx, toDogu).Return(nil)
			imageRegMock := mocks.NewImageRegistry(t)
			image := &imagev1.ConfigFile{Author: "Gerard du Testeaux"}
			imageRegMock.On("PullImageConfig", testCtx, toDogu.Image+":"+toDogu.Version).Return(image, nil)

			mockExecutor := mocks.NewCommandExecutor(t)
			k8sFileEx := mocks.NewFileExtractor(t)
			applier := mocks.NewCollectApplier(t)
			upserter := mocks.NewResourceUpserter(t)
			upserter.On("UpsertDoguService", testCtx, toDoguResource, image).Once().Return(nil, assert.AnError)

			eventRecorder := mocks2.NewEventRecorder(t)
			eventRecorder.
				On("Eventf", toDoguResource, typeNormal, upgradeEvent, "Registering upgraded version %s in local dogu registry...", "4.2.3-11").Once().
				On("Eventf", toDoguResource, typeNormal, upgradeEvent, "Registering optional service accounts...").Once().
				On("Eventf", toDoguResource, typeNormal, upgradeEvent, "Pulling new image %s:%s...", "registry.cloudogu.com/official/redmine", "4.2.3-11").Once().
				On("Eventf", toDoguResource, typeNormal, upgradeEvent, "Updating dogu resources in the cluster...").Once()

			execPodFactory := mocks.NewExecPodFactory(t)

			sut := &upgradeExecutor{
				client:                myClient,
				imageRegistry:         imageRegMock,
				collectApplier:        applier,
				k8sFileExtractor:      k8sFileEx,
				serviceAccountCreator: saCreator,
				doguRegistrator:       registrator,
				resourceUpserter:      upserter,
				eventRecorder:         eventRecorder,
				execPodFactory:        execPodFactory,
				doguCommandExecutor:   mockExecutor,
			}

			// when
			err := sut.Upgrade(testCtx, toDoguResource, fromDogu, toDogu)

			// then
			require.Error(t, err)
			assert.ErrorIs(t, err, assert.AnError)
			// mocks will be asserted during t.CleanUp
		})
		t.Run("fail on upserting exposed services", func(t *testing.T) {
			// given
			fromDogu := readTestDataDogu(t, redmineBytes)
			toDogu := readTestDataDogu(t, redmineBytes)
			toDogu.Version = redmineUpgradeVersion
			toDogu.Dependencies = []core.Dependency{{
				Type: core.DependencyTypeDogu,
				Name: "dependencyDogu",
			}}

			dependentDeployment := createTestDeployment("redmine", "")
			dependencyDeployment := createTestDeployment("dependency-dogu", "")

			myClient := fake.NewClientBuilder().
				WithScheme(getTestScheme()).
				WithObjects(toDoguResource, dependentDeployment, dependencyDeployment, redmineOldPod, redmineUpgradePod).
				Build()

			registrator := mocks.NewDoguRegistrator(t)
			registrator.On("RegisterDoguVersion", toDogu).Return(nil)
			saCreator := mocks.NewServiceAccountCreator(t)
			saCreator.On("CreateAll", testCtx, toDogu).Return(nil)
			imageRegMock := mocks.NewImageRegistry(t)
			image := &imagev1.ConfigFile{Author: "Gerard du Testeaux"}
			imageRegMock.On("PullImageConfig", testCtx, toDogu.Image+":"+toDogu.Version).Return(image, nil)

			mockExecutor := mocks.NewCommandExecutor(t)
			k8sFileEx := mocks.NewFileExtractor(t)
			applier := mocks.NewCollectApplier(t)
			upserter := mocks.NewResourceUpserter(t)
			upserter.On("UpsertDoguService", testCtx, toDoguResource, image).Once().Return(nil, nil)
			upserter.On("UpsertDoguExposedServices", testCtx, toDoguResource, toDogu).Once().Return(nil, assert.AnError)

			eventRecorder := mocks2.NewEventRecorder(t)
			eventRecorder.
				On("Eventf", toDoguResource, typeNormal, upgradeEvent, "Registering upgraded version %s in local dogu registry...", "4.2.3-11").Once().
				On("Eventf", toDoguResource, typeNormal, upgradeEvent, "Registering optional service accounts...").Once().
				On("Eventf", toDoguResource, typeNormal, upgradeEvent, "Pulling new image %s:%s...", "registry.cloudogu.com/official/redmine", "4.2.3-11").Once().
				On("Eventf", toDoguResource, typeNormal, upgradeEvent, "Updating dogu resources in the cluster...").Once()

			execPodFactory := mocks.NewExecPodFactory(t)

			sut := &upgradeExecutor{
				client:                myClient,
				imageRegistry:         imageRegMock,
				collectApplier:        applier,
				k8sFileExtractor:      k8sFileEx,
				serviceAccountCreator: saCreator,
				doguRegistrator:       registrator,
				resourceUpserter:      upserter,
				eventRecorder:         eventRecorder,
				execPodFactory:        execPodFactory,
				doguCommandExecutor:   mockExecutor,
			}

			// when
			err := sut.Upgrade(testCtx, toDoguResource, fromDogu, toDogu)

			// then
			require.Error(t, err)
			assert.ErrorIs(t, err, assert.AnError)
			// mocks will be asserted during t.CleanUp
		})
		t.Run("fail on upserting deployment", func(t *testing.T) {
			// given
			fromDogu := readTestDataDogu(t, redmineBytes)
			toDogu := readTestDataDogu(t, redmineBytes)
			toDogu.Version = redmineUpgradeVersion
			toDogu.Dependencies = []core.Dependency{{
				Type: core.DependencyTypeDogu,
				Name: "dependencyDogu",
			}}

			dependentDeployment := createTestDeployment("redmine", "")
			dependencyDeployment := createTestDeployment("dependency-dogu", "")

			myClient := fake.NewClientBuilder().
				WithScheme(getTestScheme()).
				WithObjects(toDoguResource, dependentDeployment, dependencyDeployment, redmineOldPod, redmineUpgradePod).
				Build()

			registrator := mocks.NewDoguRegistrator(t)
			registrator.On("RegisterDoguVersion", toDogu).Return(nil)
			saCreator := mocks.NewServiceAccountCreator(t)
			saCreator.On("CreateAll", testCtx, toDogu).Return(nil)
			imageRegMock := mocks.NewImageRegistry(t)
			image := &imagev1.ConfigFile{Author: "Gerard du Testeaux"}
			imageRegMock.On("PullImageConfig", testCtx, toDogu.Image+":"+toDogu.Version).Return(image, nil)

			execPod := exec.NewExecPodMock(t)
			execPod.On("Create", testCtx).Once().Return(nil)
			execPod.On("Exec", testCtx, copyCmd1).Once().Return("", nil)
			execPod.On("Delete", testCtx).Once().Return(nil)

			mockExecutor := mocks.NewCommandExecutor(t)
			mockExecutor.
				On("ExecCommandForPod", testCtx, redmineOldPod, mkdirCmd, exec.ContainersStarted).Once().Return(mockCmdOutput, nil).
				On("ExecCommandForPod", testCtx, redmineOldPod, copyCmd2, exec.ContainersStarted).Once().Return(mockCmdOutput, nil).
				On("ExecCommandForPod", testCtx, redmineOldPod, preUpgradeCmd, exec.PodReady).Once().Return(mockCmdOutput, nil)

			k8sFileEx := mocks.NewFileExtractor(t)
			k8sFileEx.On("ExtractK8sResourcesFromContainer", testCtx, execPod).Return(nil, nil)
			applier := mocks.NewCollectApplier(t)
			deployment := &appsv1.Deployment{ObjectMeta: metav1.ObjectMeta{Name: "my-deployment"}}
			var emptyCustomK8sResource map[string]string
			applier.On("CollectApply", testCtx, emptyCustomK8sResource, toDoguResource).Return(deployment, nil)
			upserter := mocks.NewResourceUpserter(t)
			upserter.On("UpsertDoguService", testCtx, toDoguResource, image).Once().Return(nil, nil)
			upserter.On("UpsertDoguExposedServices", testCtx, toDoguResource, toDogu).Once().Return(nil, nil)
			upserter.On("UpsertDoguDeployment", testCtx, toDoguResource, toDogu, deployment).Once().Return(nil, assert.AnError)

			eventRecorder := mocks2.NewEventRecorder(t)
			eventRecorder.
				On("Eventf", toDoguResource, typeNormal, upgradeEvent, "Registering upgraded version %s in local dogu registry...", "4.2.3-11").Once().
				On("Eventf", toDoguResource, typeNormal, upgradeEvent, "Registering optional service accounts...").Once().
				On("Eventf", toDoguResource, typeNormal, upgradeEvent, "Pulling new image %s:%s...", "registry.cloudogu.com/official/redmine", "4.2.3-11").Once().
				On("Eventf", toDoguResource, typeNormal, upgradeEvent, "Copying optional pre-upgrade scripts...").Once().
				On("Eventf", toDoguResource, typeNormal, upgradeEvent, "Applying optional pre-upgrade scripts...").Once().
				On("Eventf", toDoguResource, typeNormal, upgradeEvent, "Extracting optional custom K8s resources...").Once().
				On("Eventf", toDoguResource, typeNormal, upgradeEvent, "Updating dogu resources in the cluster...").Once()

			execPodFactory := mocks.NewExecPodFactory(t)
			execPodFactory.On("NewExecPod", exec.PodVolumeModeUpgrade, toDoguResource, toDogu).Return(execPod, nil)

			sut := &upgradeExecutor{
				client:                myClient,
				imageRegistry:         imageRegMock,
				collectApplier:        applier,
				k8sFileExtractor:      k8sFileEx,
				serviceAccountCreator: saCreator,
				doguRegistrator:       registrator,
				resourceUpserter:      upserter,
				eventRecorder:         eventRecorder,
				execPodFactory:        execPodFactory,
				doguCommandExecutor:   mockExecutor,
			}

			// when
			err := sut.Upgrade(testCtx, toDoguResource, fromDogu, toDogu)

			// then
			require.Error(t, err)
			assert.ErrorIs(t, err, assert.AnError)
			// mocks will be asserted during t.CleanUp
		})
		t.Run("fail on upserting pvc", func(t *testing.T) {
			// given
			fromDogu := readTestDataDogu(t, redmineBytes)
			toDogu := readTestDataDogu(t, redmineBytes)
			toDogu.Version = redmineUpgradeVersion
			toDogu.Dependencies = []core.Dependency{{
				Type: core.DependencyTypeDogu,
				Name: "dependencyDogu",
			}}

			dependentDeployment := createTestDeployment("redmine", "")
			dependencyDeployment := createTestDeployment("dependency-dogu", "")

			myClient := fake.NewClientBuilder().
				WithScheme(getTestScheme()).
				WithObjects(toDoguResource, dependentDeployment, dependencyDeployment, redmineOldPod, redmineUpgradePod).
				Build()

			registrator := mocks.NewDoguRegistrator(t)
			registrator.On("RegisterDoguVersion", toDogu).Return(nil)
			saCreator := mocks.NewServiceAccountCreator(t)
			saCreator.On("CreateAll", testCtx, toDogu).Return(nil)
			imageRegMock := mocks.NewImageRegistry(t)
			image := &imagev1.ConfigFile{Author: "Gerard du Testeaux"}
			imageRegMock.On("PullImageConfig", testCtx, toDogu.Image+":"+toDogu.Version).Return(image, nil)

			execPod := exec.NewExecPodMock(t)
			execPod.On("Create", testCtx).Once().Return(nil)
			execPod.On("Exec", testCtx, copyCmd1).Once().Return("", nil)
			execPod.On("Delete", testCtx).Once().Return(nil)

			mockExecutor := mocks.NewCommandExecutor(t)
			mockExecutor.
				On("ExecCommandForPod", testCtx, redmineOldPod, mkdirCmd, exec.ContainersStarted).Once().Return(mockCmdOutput, nil).
				On("ExecCommandForPod", testCtx, redmineOldPod, copyCmd2, exec.ContainersStarted).Once().Return(mockCmdOutput, nil).
				On("ExecCommandForPod", testCtx, redmineOldPod, preUpgradeCmd, exec.PodReady).Once().Return(mockCmdOutput, nil)

			k8sFileEx := mocks.NewFileExtractor(t)
			k8sFileEx.On("ExtractK8sResourcesFromContainer", testCtx, execPod).Return(nil, nil)
			applier := mocks.NewCollectApplier(t)
			deployment := &appsv1.Deployment{ObjectMeta: metav1.ObjectMeta{Name: "my-deployment"}}
			var emptyCustomK8sResource map[string]string
			applier.On("CollectApply", testCtx, emptyCustomK8sResource, toDoguResource).Return(deployment, nil)
			upserter := mocks.NewResourceUpserter(t)
			upserter.On("UpsertDoguService", testCtx, toDoguResource, image).Once().Return(nil, nil)
			upserter.On("UpsertDoguExposedServices", testCtx, toDoguResource, toDogu).Once().Return(nil, nil)
			upserter.On("UpsertDoguDeployment", testCtx, toDoguResource, toDogu, deployment).Once().Return(nil, nil)
			upserter.On("UpsertDoguPVCs", testCtx, toDoguResource, toDogu).Once().Return(nil, assert.AnError)

			eventRecorder := mocks2.NewEventRecorder(t)
			eventRecorder.
				On("Eventf", toDoguResource, typeNormal, upgradeEvent, "Registering upgraded version %s in local dogu registry...", "4.2.3-11").Once().
				On("Eventf", toDoguResource, typeNormal, upgradeEvent, "Registering optional service accounts...").Once().
				On("Eventf", toDoguResource, typeNormal, upgradeEvent, "Pulling new image %s:%s...", "registry.cloudogu.com/official/redmine", "4.2.3-11").Once().
				On("Eventf", toDoguResource, typeNormal, upgradeEvent, "Copying optional pre-upgrade scripts...").Once().
				On("Eventf", toDoguResource, typeNormal, upgradeEvent, "Applying optional pre-upgrade scripts...").Once().
				On("Eventf", toDoguResource, typeNormal, upgradeEvent, "Extracting optional custom K8s resources...").Once().
				On("Eventf", toDoguResource, typeNormal, upgradeEvent, "Updating dogu resources in the cluster...").Once()

			execPodFactory := mocks.NewExecPodFactory(t)
			execPodFactory.On("NewExecPod", exec.PodVolumeModeUpgrade, toDoguResource, toDogu).Return(execPod, nil)

			sut := &upgradeExecutor{
				client:                myClient,
				imageRegistry:         imageRegMock,
				collectApplier:        applier,
				k8sFileExtractor:      k8sFileEx,
				serviceAccountCreator: saCreator,
				doguRegistrator:       registrator,
				resourceUpserter:      upserter,
				eventRecorder:         eventRecorder,
				execPodFactory:        execPodFactory,
				doguCommandExecutor:   mockExecutor,
			}

			// when
			err := sut.Upgrade(testCtx, toDoguResource, fromDogu, toDogu)

			// then
			require.Error(t, err)
			assert.ErrorIs(t, err, assert.AnError)
			// mocks will be asserted during t.CleanUp
		})

<<<<<<< HEAD
=======
		registrator := mocks.NewDoguRegistrator(t)
		registrator.On("RegisterDoguVersion", toDogu).Return(nil)
		saCreator := mocks.NewServiceAccountCreator(t)
		saCreator.On("CreateAll", testCtx, toDogu).Return(nil)
		imageRegMock := mocks.NewImageRegistry(t)
		image := &imagev1.ConfigFile{Author: "Gerard du Testeaux"}
		imageRegMock.On("PullImageConfig", testCtx, toDogu.Image+":"+toDogu.Version).Return(image, nil)

		execPod := mocks.NewExecPod(t)
		execPod.On("Create", testCtx).Once().Return(nil)
		execPod.On("Exec", testCtx, copyCmd1).Once().Return("", nil)
		execPod.On("Delete", testCtx).Once().Return(nil)

		mockExecutor := mocks.NewCommandExecutor(t)
		mockExecutor.
			On("ExecCommandForPod", testCtx, redmineOldPod, mkdirCmd, internal.ContainersStarted).Once().Return(mockCmdOutput, nil).
			On("ExecCommandForPod", testCtx, redmineOldPod, copyCmd2, internal.ContainersStarted).Once().Return(mockCmdOutput, nil).
			On("ExecCommandForPod", testCtx, redmineOldPod, preUpgradeCmd, internal.PodReady).Once().Return(mockCmdOutput, nil)

		k8sFileEx := mocks.NewFileExtractor(t)
		k8sFileEx.On("ExtractK8sResourcesFromContainer", testCtx, execPod).Return(nil, nil)
		applier := mocks.NewCollectApplier(t)
		deployment := &appsv1.Deployment{ObjectMeta: metav1.ObjectMeta{Name: "my-deployment"}}
		var emptyCustomK8sResource map[string]string
		applier.On("CollectApply", testCtx, emptyCustomK8sResource, toDoguResource).Return(deployment, nil)
		upserter := mocks.NewResourceUpserter(t)
		upserter.On("ApplyDoguResource", testCtx, toDoguResource, toDogu, image, deployment).Return(assert.AnError)

		eventRecorder := external.NewEventRecorder(t)
		eventRecorder.
			On("Eventf", toDoguResource, typeNormal, upgradeEvent, "Registering upgraded version %s in local dogu registry...", "4.2.3-11").Once().
			On("Eventf", toDoguResource, typeNormal, upgradeEvent, "Registering optional service accounts...").Once().
			On("Eventf", toDoguResource, typeNormal, upgradeEvent, "Pulling new image %s:%s...", "registry.cloudogu.com/official/redmine", "4.2.3-11").Once().
			On("Eventf", toDoguResource, typeNormal, upgradeEvent, "Copying optional pre-upgrade scripts...").Once().
			On("Eventf", toDoguResource, typeNormal, upgradeEvent, "Applying optional pre-upgrade scripts...").Once().
			On("Eventf", toDoguResource, typeNormal, upgradeEvent, "Extracting optional custom K8s resources...").Once().
			On("Eventf", toDoguResource, typeNormal, upgradeEvent, "Updating dogu resources in the cluster...").Once()

		execPodFactory := mocks.NewExecPodFactory(t)
		execPodFactory.On("NewExecPod", internal.VolumeModeUpgrade, toDoguResource, toDogu).Return(execPod, nil)

		sut := &upgradeExecutor{
			client:                myClient,
			imageRegistry:         imageRegMock,
			collectApplier:        applier,
			k8sFileExtractor:      k8sFileEx,
			serviceAccountCreator: saCreator,
			doguRegistrator:       registrator,
			resourceUpserter:      upserter,
			eventRecorder:         eventRecorder,
			execPodFactory:        execPodFactory,
			doguCommandExecutor:   mockExecutor,
		}

		// when
		err := sut.Upgrade(testCtx, toDoguResource, fromDogu, toDogu)

		// then
		require.Error(t, err)
		assert.ErrorIs(t, err, assert.AnError)
		// mocks will be asserted during t.CleanUp
>>>>>>> 07c0ac07
	})
	t.Run("should fail during post-upgrade execution", func(t *testing.T) {
		// given
		fromDogu := readTestDataDogu(t, redmineBytes)
		toDogu := readTestDataDogu(t, redmineBytes)
		toDogu.Version = redmineUpgradeVersion
		toDogu.Dependencies = []core.Dependency{{
			Type: core.DependencyTypeDogu,
			Name: "dependencyDogu",
		}}

		dependentDeployment := createTestDeployment("redmine", "")
		dependencyDeployment := createTestDeployment("dependency-dogu", "")

		myClient := fake.NewClientBuilder().
			WithScheme(getTestScheme()).
			WithObjects(toDoguResource, dependentDeployment, dependencyDeployment, redmineOldPod, redmineUpgradePod).
			Build()

		registrator := mocks.NewDoguRegistrator(t)
		registrator.On("RegisterDoguVersion", toDogu).Return(nil)
		saCreator := mocks.NewServiceAccountCreator(t)
		saCreator.On("CreateAll", testCtx, toDogu).Return(nil)
		imageRegMock := mocks.NewImageRegistry(t)
		image := &imagev1.ConfigFile{Author: "Gerard du Testeaux"}
		imageRegMock.On("PullImageConfig", testCtx, toDogu.Image+":"+toDogu.Version).Return(image, nil)

		customK8sResource := map[string]string{"my-custom-resource.yml": "kind: Namespace"}

		execPod := mocks.NewExecPod(t)
		execPod.On("Create", testCtx).Once().Return(nil)
		execPod.On("Exec", testCtx, copyCmd1).Once().Return("", nil)
		execPod.On("Delete", testCtx).Once().Return(nil)

		mockExecutor := mocks.NewCommandExecutor(t)
		mockExecutor.
			On("ExecCommandForPod", testCtx, redmineOldPod, mkdirCmd, internal.ContainersStarted).Once().Return(mockCmdOutput, nil).
			On("ExecCommandForPod", testCtx, redmineOldPod, copyCmd2, internal.ContainersStarted).Once().Return(mockCmdOutput, nil).
			On("ExecCommandForPod", testCtx, redmineOldPod, preUpgradeCmd, internal.PodReady).Once().Return(mockCmdOutput, nil).
			On("ExecCommandForDogu", testCtx, toDoguResource, postUpgradeCmd, internal.ContainersStarted).Once().Return(bytes.NewBufferString("ouch"), assert.AnError)

		k8sFileEx := mocks.NewFileExtractor(t)
		k8sFileEx.On("ExtractK8sResourcesFromContainer", testCtx, execPod).Return(customK8sResource, nil)
		applier := mocks.NewCollectApplier(t)
		deployment := &appsv1.Deployment{ObjectMeta: metav1.ObjectMeta{Name: "my-deployment"}}
		applier.On("CollectApply", testCtx, customK8sResource, toDoguResource).Return(deployment, nil)

		upserter := mocks.NewResourceUpserter(t)
		upserter.On("UpsertDoguDeployment", testCtx, toDoguResource, toDogu, deployment).Once().Return(nil, nil)
		upserter.On("UpsertDoguService", testCtx, toDoguResource, image).Once().Return(nil, nil)
		upserter.On("UpsertDoguExposedServices", testCtx, toDoguResource, toDogu).Once().Return(nil, nil)
		upserter.On("UpsertDoguPVCs", testCtx, toDoguResource, toDogu).Once().Return(nil, nil)

		eventRecorder := external.NewEventRecorder(t)
		eventRecorder.
			On("Eventf", toDoguResource, typeNormal, upgradeEvent, "Registering upgraded version %s in local dogu registry...", "4.2.3-11").Once().
			On("Eventf", toDoguResource, typeNormal, upgradeEvent, "Registering optional service accounts...").Once().
			On("Eventf", toDoguResource, typeNormal, upgradeEvent, "Pulling new image %s:%s...", "registry.cloudogu.com/official/redmine", "4.2.3-11").Once().
			On("Eventf", toDoguResource, typeNormal, upgradeEvent, "Copying optional pre-upgrade scripts...").Once().
			On("Eventf", toDoguResource, typeNormal, upgradeEvent, "Applying optional pre-upgrade scripts...").Once().
			On("Eventf", toDoguResource, typeNormal, upgradeEvent, "Extracting optional custom K8s resources...").Once().
			On("Eventf", toDoguResource, typeNormal, upgradeEvent, "Applying/Updating custom dogu resources to the cluster: [%s]", "my-custom-resource.yml").Once().
			On("Eventf", toDoguResource, typeNormal, upgradeEvent, "Updating dogu resources in the cluster...").Once().
			On("Eventf", toDoguResource, typeNormal, upgradeEvent, "Applying optional post-upgrade scripts...").Once()

		execPodFactory := mocks.NewExecPodFactory(t)
		execPodFactory.On("NewExecPod", internal.VolumeModeUpgrade, toDoguResource, toDogu).Return(execPod, nil)

		sut := &upgradeExecutor{
			client:                myClient,
			imageRegistry:         imageRegMock,
			collectApplier:        applier,
			k8sFileExtractor:      k8sFileEx,
			serviceAccountCreator: saCreator,
			doguRegistrator:       registrator,
			resourceUpserter:      upserter,
			eventRecorder:         eventRecorder,
			execPodFactory:        execPodFactory,
			doguCommandExecutor:   mockExecutor,
		}

		// when
		err := sut.Upgrade(testCtx, toDoguResource, fromDogu, toDogu)

		// then
		require.Error(t, err)
		assert.ErrorIs(t, err, assert.AnError)
		assert.ErrorContains(t, err, "failed to execute '/post-upgrade.sh 4.2.3-10 4.2.3-11': output: 'ouch'")
		// mocks will be asserted during t.CleanUp
	})
	t.Run("should fail during pre-upgrade script application", func(t *testing.T) {
		// given
		fromDogu := readTestDataDogu(t, redmineBytes)
		toDogu := readTestDataDogu(t, redmineBytes)
		toDogu.Version = redmineUpgradeVersion
		toDogu.Dependencies = []core.Dependency{{
			Type: core.DependencyTypeDogu,
			Name: "dependencyDogu",
		}}

		dependentDeployment := createTestDeployment("redmine", "")
		dependencyDeployment := createTestDeployment("dependency-dogu", "")

		myClient := fake.NewClientBuilder().
			WithScheme(getTestScheme()).
			WithObjects(toDoguResource, dependentDeployment, dependencyDeployment).
			Build()

		registrator := mocks.NewDoguRegistrator(t)
		registrator.On("RegisterDoguVersion", toDogu).Return(nil)
		saCreator := mocks.NewServiceAccountCreator(t)
		saCreator.On("CreateAll", testCtx, toDogu).Return(nil)
		imageRegMock := mocks.NewImageRegistry(t)
		image := &imagev1.ConfigFile{Author: "Gerard du Testeaux"}
		imageRegMock.On("PullImageConfig", testCtx, toDogu.Image+":"+toDogu.Version).Return(image, nil)

		execPod := mocks.NewExecPod(t)
		execPod.On("Create", testCtx).Once().Return(nil)
		execPod.On("Exec", testCtx, copyCmd1).Once().Return("oh noez", assert.AnError)
		execPod.On("Delete", testCtx).Once().Return(nil)

		execPodFactory := mocks.NewExecPodFactory(t)
		execPodFactory.On("NewExecPod", internal.VolumeModeUpgrade, toDoguResource, toDogu).Return(execPod, nil)

		k8sFileEx := mocks.NewFileExtractor(t)
		applier := mocks.NewCollectApplier(t)
		upserter := mocks.NewResourceUpserter(t)
		upserter.On("UpsertDoguService", testCtx, toDoguResource, image).Once().Return(nil, nil)
		upserter.On("UpsertDoguExposedServices", testCtx, toDoguResource, toDogu).Once().Return(nil, nil)

		eventRecorder := external.NewEventRecorder(t)
		eventRecorder.
			On("Eventf", toDoguResource, typeNormal, upgradeEvent, "Registering upgraded version %s in local dogu registry...", "4.2.3-11").Once().
			On("Eventf", toDoguResource, typeNormal, upgradeEvent, "Registering optional service accounts...").Once().
			On("Eventf", toDoguResource, typeNormal, upgradeEvent, "Pulling new image %s:%s...", "registry.cloudogu.com/official/redmine", "4.2.3-11").Once().
			On("Eventf", toDoguResource, typeNormal, upgradeEvent, "Updating dogu resources in the cluster...").Once().
			On("Eventf", toDoguResource, typeNormal, upgradeEvent, "Extracting optional custom K8s resources...").Once().
			On("Eventf", toDoguResource, typeNormal, upgradeEvent, "Copying optional pre-upgrade scripts...").Once()

		sut := &upgradeExecutor{
			client:                myClient,
			imageRegistry:         imageRegMock,
			collectApplier:        applier,
			k8sFileExtractor:      k8sFileEx,
			serviceAccountCreator: saCreator,
			doguRegistrator:       registrator,
			resourceUpserter:      upserter,
			eventRecorder:         eventRecorder,
			execPodFactory:        execPodFactory,
		}

		// when
		err := sut.Upgrade(testCtx, toDoguResource, fromDogu, toDogu)

		// then
		require.Error(t, err)
		assert.ErrorIs(t, err, assert.AnError)
		assert.ErrorContains(t, err, "failed to execute '/bin/cp")
		assert.ErrorContains(t, err, "oh noez")
	})
	t.Run("should fail during pre-upgrade script application", func(t *testing.T) {
		// given
		fromDogu := readTestDataDogu(t, redmineBytes)
		toDogu := readTestDataDogu(t, redmineBytes)
		toDogu.Version = redmineUpgradeVersion
		toDogu.Dependencies = []core.Dependency{{
			Type: core.DependencyTypeDogu,
			Name: "dependencyDogu",
		}}

		dependentDeployment := createTestDeployment("redmine", "")
		dependencyDeployment := createTestDeployment("dependency-dogu", "")

		myClient := fake.NewClientBuilder().
			WithScheme(getTestScheme()).
			WithObjects(toDoguResource, dependentDeployment, dependencyDeployment).
			Build()

		registrator := mocks.NewDoguRegistrator(t)
		registrator.On("RegisterDoguVersion", toDogu).Return(nil)
		saCreator := mocks.NewServiceAccountCreator(t)
		saCreator.On("CreateAll", testCtx, toDogu).Return(nil)
		imageRegMock := mocks.NewImageRegistry(t)
		image := &imagev1.ConfigFile{Author: "Gerard du Testeaux"}
		imageRegMock.On("PullImageConfig", testCtx, toDogu.Image+":"+toDogu.Version).Return(image, nil)

		execPodFactory := mocks.NewExecPodFactory(t)
		execPodFactory.On("NewExecPod", internal.VolumeModeUpgrade, toDoguResource, toDogu).Return(nil, fmt.Errorf("could not create execPod: %w", assert.AnError))

		k8sFileEx := mocks.NewFileExtractor(t)
		applier := mocks.NewCollectApplier(t)
		upserter := mocks.NewResourceUpserter(t)
		upserter.On("UpsertDoguService", testCtx, toDoguResource, image).Once().Return(nil, nil)
		upserter.On("UpsertDoguExposedServices", testCtx, toDoguResource, toDogu).Once().Return(nil, nil)

		eventRecorder := external.NewEventRecorder(t)
		eventRecorder.
			On("Eventf", toDoguResource, typeNormal, upgradeEvent, "Registering upgraded version %s in local dogu registry...", "4.2.3-11").Once().
			On("Eventf", toDoguResource, typeNormal, upgradeEvent, "Registering optional service accounts...").Once().
			On("Eventf", toDoguResource, typeNormal, upgradeEvent, "Pulling new image %s:%s...", "registry.cloudogu.com/official/redmine", "4.2.3-11").Once().
			On("Eventf", toDoguResource, typeNormal, upgradeEvent, "Updating dogu resources in the cluster...").Once().
			On("Eventf", toDoguResource, typeNormal, upgradeEvent, "Extracting optional custom K8s resources...").Once()

		sut := &upgradeExecutor{
			client:                myClient,
			imageRegistry:         imageRegMock,
			collectApplier:        applier,
			k8sFileExtractor:      k8sFileEx,
			serviceAccountCreator: saCreator,
			doguRegistrator:       registrator,
			resourceUpserter:      upserter,
			eventRecorder:         eventRecorder,
			execPodFactory:        execPodFactory,
		}

		// when
		err := sut.Upgrade(testCtx, toDoguResource, fromDogu, toDogu)

		// then
		require.Error(t, err)
		assert.ErrorIs(t, err, assert.AnError)
		assert.ErrorContains(t, err, "could not create execPod")
	})
	t.Run("should fail during K8s resource extraction", func(t *testing.T) {
		// given
		fromDogu := readTestDataDogu(t, redmineBytes)
		toDogu := readTestDataDogu(t, redmineBytes)
		toDogu.Version = redmineUpgradeVersion
		toDogu.Dependencies = []core.Dependency{{
			Type: core.DependencyTypeDogu,
			Name: "dependencyDogu",
		}}

		dependentDeployment := createTestDeployment("redmine", "")
		dependencyDeployment := createTestDeployment("dependency-dogu", "")

		myClient := fake.NewClientBuilder().
			WithScheme(getTestScheme()).
			WithObjects(toDoguResource, dependentDeployment, dependencyDeployment).
			Build()

		registrator := mocks.NewDoguRegistrator(t)
		registrator.On("RegisterDoguVersion", toDogu).Return(nil)
		saCreator := mocks.NewServiceAccountCreator(t)
		saCreator.On("CreateAll", testCtx, toDogu).Return(nil)
		imageRegMock := mocks.NewImageRegistry(t)
		image := &imagev1.ConfigFile{Author: "Gerard du Testeaux"}
		imageRegMock.On("PullImageConfig", testCtx, toDogu.Image+":"+toDogu.Version).Return(image, nil)

		execPod := mocks.NewExecPod(t)
		execPod.On("Create", testCtx).Once().Return(assert.AnError)

		applier := mocks.NewCollectApplier(t)
		upserter := mocks.NewResourceUpserter(t)
		upserter.On("UpsertDoguService", testCtx, toDoguResource, image).Once().Return(nil, nil)
		upserter.On("UpsertDoguExposedServices", testCtx, toDoguResource, toDogu).Once().Return(nil, nil)

		eventRecorder := external.NewEventRecorder(t)
		eventRecorder.
			On("Eventf", toDoguResource, typeNormal, upgradeEvent, "Registering upgraded version %s in local dogu registry...", "4.2.3-11").Once().
			On("Eventf", toDoguResource, typeNormal, upgradeEvent, "Registering optional service accounts...").Once().
			On("Eventf", toDoguResource, typeNormal, upgradeEvent, "Pulling new image %s:%s...", "registry.cloudogu.com/official/redmine", "4.2.3-11").Once().
			On("Eventf", toDoguResource, typeNormal, upgradeEvent, "Updating dogu resources in the cluster...").Once().
			On("Eventf", toDoguResource, typeNormal, upgradeEvent, "Extracting optional custom K8s resources...").Once()

		execPodFactory := mocks.NewExecPodFactory(t)
		execPodFactory.On("NewExecPod", internal.VolumeModeUpgrade, toDoguResource, toDogu).Return(execPod, nil)

		sut := &upgradeExecutor{
			client:                myClient,
			imageRegistry:         imageRegMock,
			collectApplier:        applier,
			serviceAccountCreator: saCreator,
			doguRegistrator:       registrator,
			resourceUpserter:      upserter,
			eventRecorder:         eventRecorder,
			execPodFactory:        execPodFactory,
		}

		// when
		err := sut.Upgrade(testCtx, toDoguResource, fromDogu, toDogu)

		// then
		require.Error(t, err)
		assert.ErrorIs(t, err, assert.AnError)
		// mocks will be asserted during t.CleanUp
	})
	t.Run("should fail during image pull", func(t *testing.T) {
		// given
		fromDogu := readTestDataDogu(t, redmineBytes)
		toDogu := readTestDataDogu(t, redmineBytes)
		toDogu.Version = redmineUpgradeVersion
		toDogu.Dependencies = []core.Dependency{{
			Type: core.DependencyTypeDogu,
			Name: "dependencyDogu",
		}}

		dependentDeployment := createTestDeployment("redmine", "")
		dependencyDeployment := createTestDeployment("dependency-dogu", "")

		myClient := fake.NewClientBuilder().
			WithScheme(getTestScheme()).
			WithObjects(toDoguResource, dependentDeployment, dependencyDeployment).
			Build()

		registrator := mocks.NewDoguRegistrator(t)
		registrator.On("RegisterDoguVersion", toDogu).Return(nil)
		saCreator := mocks.NewServiceAccountCreator(t)
		saCreator.On("CreateAll", testCtx, toDogu).Return(nil)
		imageRegMock := mocks.NewImageRegistry(t)
		imageRegMock.On("PullImageConfig", testCtx, toDogu.Image+":"+toDogu.Version).Return(nil, assert.AnError)
		k8sFileEx := mocks.NewFileExtractor(t)
		applier := mocks.NewCollectApplier(t)
		upserter := mocks.NewResourceUpserter(t)

		eventRecorder := external.NewEventRecorder(t)
		eventRecorder.
			On("Eventf", toDoguResource, typeNormal, upgradeEvent, "Registering upgraded version %s in local dogu registry...", "4.2.3-11").Once().
			On("Eventf", toDoguResource, typeNormal, upgradeEvent, "Registering optional service accounts...").Once().
			On("Eventf", toDoguResource, typeNormal, upgradeEvent, "Pulling new image %s:%s...", "registry.cloudogu.com/official/redmine", "4.2.3-11").Once()

		sut := &upgradeExecutor{
			client:                myClient,
			imageRegistry:         imageRegMock,
			collectApplier:        applier,
			k8sFileExtractor:      k8sFileEx,
			serviceAccountCreator: saCreator,
			doguRegistrator:       registrator,
			resourceUpserter:      upserter,
			eventRecorder:         eventRecorder,
		}

		// when
		err := sut.Upgrade(testCtx, toDoguResource, fromDogu, toDogu)

		// then
		require.Error(t, err)
		assert.ErrorIs(t, err, assert.AnError)
		// mocks will be asserted during t.CleanUp
	})
	t.Run("should fail during SA creation", func(t *testing.T) {
		// given
		fromDogu := readTestDataDogu(t, redmineBytes)
		toDogu := readTestDataDogu(t, redmineBytes)
		toDogu.Version = redmineUpgradeVersion
		toDogu.Dependencies = []core.Dependency{{
			Type: core.DependencyTypeDogu,
			Name: "dependencyDogu",
		}}

		dependentDeployment := createTestDeployment("redmine", "")
		dependencyDeployment := createTestDeployment("dependency-dogu", "")

		myClient := fake.NewClientBuilder().
			WithScheme(getTestScheme()).
			WithObjects(toDoguResource, dependentDeployment, dependencyDeployment).
			Build()

		registrator := mocks.NewDoguRegistrator(t)
		registrator.On("RegisterDoguVersion", toDogu).Return(nil)
		saCreator := mocks.NewServiceAccountCreator(t)
		saCreator.On("CreateAll", testCtx, toDogu).Return(assert.AnError)
		imageRegMock := mocks.NewImageRegistry(t)
		k8sFileEx := mocks.NewFileExtractor(t)
		applier := mocks.NewCollectApplier(t)
		upserter := mocks.NewResourceUpserter(t)

		eventRecorder := external.NewEventRecorder(t)
		eventRecorder.
			On("Eventf", toDoguResource, typeNormal, upgradeEvent, "Registering upgraded version %s in local dogu registry...", "4.2.3-11").Once().
			On("Eventf", toDoguResource, typeNormal, upgradeEvent, "Registering optional service accounts...").Once()

		sut := &upgradeExecutor{
			client:                myClient,
			imageRegistry:         imageRegMock,
			collectApplier:        applier,
			k8sFileExtractor:      k8sFileEx,
			serviceAccountCreator: saCreator,
			doguRegistrator:       registrator,
			resourceUpserter:      upserter,
			eventRecorder:         eventRecorder,
		}

		// when
		err := sut.Upgrade(testCtx, toDoguResource, fromDogu, toDogu)

		// then
		require.Error(t, err)
		assert.ErrorIs(t, err, assert.AnError)
		// mocks will be asserted during t.CleanUp
	})
	t.Run("should fail for etcd error", func(t *testing.T) {
		// given
		fromDogu := readTestDataDogu(t, redmineBytes)
		toDogu := readTestDataDogu(t, redmineBytes)
		toDogu.Version = redmineUpgradeVersion
		toDogu.Dependencies = []core.Dependency{{
			Type: core.DependencyTypeDogu,
			Name: "dependencyDogu",
		}}

		dependentDeployment := createTestDeployment("redmine", "")
		dependencyDeployment := createTestDeployment("dependency-dogu", "")

		myClient := fake.NewClientBuilder().
			WithScheme(getTestScheme()).
			WithObjects(toDoguResource, dependentDeployment, dependencyDeployment).
			Build()

		registrator := mocks.NewDoguRegistrator(t)
		registrator.On("RegisterDoguVersion", toDogu).Return(assert.AnError)
		saCreator := mocks.NewServiceAccountCreator(t)
		imageRegMock := mocks.NewImageRegistry(t)
		k8sFileEx := mocks.NewFileExtractor(t)
		applier := mocks.NewCollectApplier(t)
		upserter := mocks.NewResourceUpserter(t)

		eventRecorder := external.NewEventRecorder(t)
		eventRecorder.On("Eventf", toDoguResource, typeNormal, upgradeEvent, "Registering upgraded version %s in local dogu registry...", "4.2.3-11")

		sut := &upgradeExecutor{
			client:                myClient,
			imageRegistry:         imageRegMock,
			collectApplier:        applier,
			k8sFileExtractor:      k8sFileEx,
			serviceAccountCreator: saCreator,
			doguRegistrator:       registrator,
			resourceUpserter:      upserter,
			eventRecorder:         eventRecorder,
		}

		// when
		err := sut.Upgrade(testCtx, toDoguResource, fromDogu, toDogu)

		// then
		require.Error(t, err)
		assert.ErrorIs(t, err, assert.AnError)
		// mocks will be asserted during t.CleanUp
	})
}

func Test_registerUpgradedDoguVersion(t *testing.T) {
	t.Run("should succeed", func(t *testing.T) {
		toDoguCr := readTestDataRedmineCr(t)
		toDoguCr.Spec.Version = redmineUpgradeVersion

		toDogu := readTestDataDogu(t, redmineBytes)
		toDogu.Version = redmineUpgradeVersion
		doguRegistryMock := new(regmock.DoguRegistry)
		registryMock := new(regmock.Registry)
		registryMock.On("DoguRegistry").Return(doguRegistryMock)
		doguRegistryMock.On("IsEnabled", toDogu.GetSimpleName()).Return(true, nil)
		doguRegistryMock.On("Register", toDogu).Return(nil)
		doguRegistryMock.On("Enable", toDogu).Return(nil)

		cesreg := cesregistry.NewCESDoguRegistrator(nil, registryMock, nil)

		// when
		err := registerUpgradedDoguVersion(cesreg, toDogu)

		// then
		require.NoError(t, err)
		registryMock.AssertExpectations(t)
		doguRegistryMock.AssertExpectations(t)
	})
	t.Run("should fail", func(t *testing.T) {
		toDoguCr := readTestDataRedmineCr(t)
		toDoguCr.Spec.Version = redmineUpgradeVersion
		toDogu := readTestDataDogu(t, redmineBytes)
		toDogu.Version = redmineUpgradeVersion

		doguRegistryMock := new(regmock.DoguRegistry)
		registryMock := new(regmock.Registry)
		registryMock.On("DoguRegistry").Return(doguRegistryMock)
		doguRegistryMock.On("IsEnabled", toDogu.GetSimpleName()).Return(false, nil)

		cesreg := cesregistry.NewCESDoguRegistrator(nil, registryMock, nil)

		// when
		err := registerUpgradedDoguVersion(cesreg, toDogu)

		// then
		require.Error(t, err)
		assert.ErrorContains(t, err, "failed to register upgrade: could not register dogu version: previous version not found")
		registryMock.AssertExpectations(t)
		doguRegistryMock.AssertExpectations(t)
	})
}

func Test_registerNewServiceAccount(t *testing.T) {
	t.Run("should succeed", func(t *testing.T) {
		// given
		toDogu := readTestDataDogu(t, redmineBytes)
		toDogu.Version = redmineUpgradeVersion
		toDoguCr := readTestDataRedmineCr(t)
		toDoguCr.Spec.Version = redmineUpgradeVersion
		saCreator := mocks.NewServiceAccountCreator(t)
		saCreator.On("CreateAll", testCtx, toDogu).Return(nil)

		// when
		err := registerNewServiceAccount(testCtx, saCreator, toDogu)

		// then
		require.NoError(t, err)
		saCreator.AssertExpectations(t)
	})
	t.Run("should fail", func(t *testing.T) {
		// given
		toDogu := readTestDataDogu(t, redmineBytes)
		toDogu.Version = redmineUpgradeVersion
		toDoguCr := readTestDataRedmineCr(t)
		toDoguCr.Spec.Version = redmineUpgradeVersion
		saCreator := mocks.NewServiceAccountCreator(t)
		saCreator.On("CreateAll", testCtx, toDogu).Return(assert.AnError)

		// when
		err := registerNewServiceAccount(testCtx, saCreator, toDogu)

		// then
		require.Error(t, err)
		assert.ErrorContains(t, err, "failed to register service accounts: assert.AnError")
		saCreator.AssertExpectations(t)
	})
}

func Test_upgradeExecutor_pullUpgradeImage(t *testing.T) {
	t.Run("should succeed", func(t *testing.T) {
		// given
		toDogu := readTestDataDogu(t, redmineBytes)
		toDogu.Version = redmineUpgradeVersion
		imagePuller := mocks.NewImageRegistry(t)
		doguImage := toDogu.Image + ":" + toDogu.Version

		imagePuller.On("PullImageConfig", testCtx, doguImage).Return(&imagev1.ConfigFile{}, nil)

		// when
		image, err := pullUpgradeImage(testCtx, imagePuller, toDogu)

		// then
		require.NoError(t, err)
		require.NotNil(t, image)
	})
	t.Run("should fail", func(t *testing.T) {
		// given
		toDogu := readTestDataDogu(t, redmineBytes)
		toDogu.Version = redmineUpgradeVersion
		imagePuller := mocks.NewImageRegistry(t)
		doguImage := toDogu.Image + ":" + toDogu.Version
		var noConfigFile *imagev1.ConfigFile

		imagePuller.On("PullImageConfig", testCtx, doguImage).Return(noConfigFile, assert.AnError)

		// when
		_, err := pullUpgradeImage(testCtx, imagePuller, toDogu)

		// then
		require.Error(t, err)
		require.Contains(t, err.Error(), "failed to pull upgrade image: assert.AnError")
	})
}

func Test_extractCustomK8sResources(t *testing.T) {
	t.Run("should return custom K8s resources", func(t *testing.T) {
		// given
		toDogu := readTestDataDogu(t, redmineBytes)
		toDogu.Version = redmineUpgradeVersion
		toDoguCr := readTestDataRedmineCr(t)
		toDoguCr.Spec.Version = redmineUpgradeVersion
		extractor := mocks.NewFileExtractor(t)
		fakeResources := make(map[string]string, 0)
		fakeResources["lefile.yaml"] = "levalue"
		extractor.On("ExtractK8sResourcesFromContainer", testCtx, mock.Anything).Return(fakeResources, nil)

		// when
		resources, err := extractCustomK8sResources(testCtx, extractor, nil)

		// then
		require.NoError(t, err)
		assert.Equal(t, fakeResources, resources)
	})
	t.Run("should return no custom K8s resources", func(t *testing.T) {
		// given
		toDogu := readTestDataDogu(t, redmineBytes)
		toDogu.Version = redmineUpgradeVersion
		toDoguCr := readTestDataRedmineCr(t)
		toDoguCr.Spec.Version = redmineUpgradeVersion
		extractor := mocks.NewFileExtractor(t)
		var emptyResourcesAreValidToo map[string]string
		extractor.On("ExtractK8sResourcesFromContainer", testCtx, mock.Anything).Return(emptyResourcesAreValidToo, nil)

		// when
		resources, err := extractCustomK8sResources(testCtx, extractor, nil)

		// then
		require.NoError(t, err)
		assert.Nil(t, resources)
	})
	t.Run("should fail", func(t *testing.T) {
		// given
		toDogu := readTestDataDogu(t, redmineBytes)
		toDogu.Version = redmineUpgradeVersion
		toDoguCr := readTestDataRedmineCr(t)
		toDoguCr.Spec.Version = redmineUpgradeVersion
		extractor := mocks.NewFileExtractor(t)
		var nilMap map[string]string
		extractor.On("ExtractK8sResourcesFromContainer", testCtx, mock.Anything).Return(nilMap, assert.AnError)

		// when
		_, err := extractCustomK8sResources(testCtx, extractor, nil)

		// then
		require.Error(t, err)
		assert.ErrorContains(t, err, "failed to extract custom K8s resources: assert.AnError")
	})
}

func Test_applyCustomK8sResources(t *testing.T) {
	t.Run("should apply K8s resources and return deployment", func(t *testing.T) {
		// given
		toDogu := readTestDataDogu(t, redmineBytes)
		toDogu.Version = redmineUpgradeVersion
		toDoguCr := readTestDataRedmineCr(t)
		toDoguCr.Spec.Version = redmineUpgradeVersion
		collectApplier := mocks.NewCollectApplier(t)
		fakeResources := make(map[string]string, 0)
		fakeResources["lefile.yaml"] = "levalue"
		fakeDeployment := createTestDeployment("redmine", "")
		collectApplier.On("CollectApply", mock.Anything, fakeResources, toDoguCr).Return(fakeDeployment, nil)

		// when
		deployment, err := applyCustomK8sResources(testCtx, collectApplier, toDoguCr, fakeResources)

		// then
		require.NoError(t, err)
		assert.Equal(t, fakeDeployment, deployment)
	})
	t.Run("should fail", func(t *testing.T) {
		// given
		toDogu := readTestDataDogu(t, redmineBytes)
		toDogu.Version = redmineUpgradeVersion
		toDoguCr := readTestDataRedmineCr(t)
		toDoguCr.Spec.Version = redmineUpgradeVersion
		collectApplier := mocks.NewCollectApplier(t)
		fakeResources := make(map[string]string, 0)
		fakeResources["lefile.yaml"] = "levalue"
		var noDeployment *appsv1.Deployment
		collectApplier.On("CollectApply", mock.Anything, fakeResources, toDoguCr).Return(noDeployment, assert.AnError)

		// when
		_, err := applyCustomK8sResources(testCtx, collectApplier, toDoguCr, fakeResources)

		// then
		require.Error(t, err)
		assert.ErrorContains(t, err, "failed to apply custom K8s resources: assert.AnError")
	})
}

func Test_upgradeExecutor_applyPreUpgradeScripts(t *testing.T) {
	doguResource := readTestDataRedmineCr(t)
	redmineOldPod := &corev1.Pod{
		ObjectMeta: metav1.ObjectMeta{Name: "redmine-old-x1y2z3", Labels: doguResource.GetPodLabels()},
		Status:     corev1.PodStatus{Conditions: []corev1.PodCondition{{Type: corev1.ContainersReady, Status: corev1.ConditionTrue}}},
	}
	t.Run("should be successful if no pre-upgrade exposed command", func(t *testing.T) {
		// given
		toDoguResource := &k8sv1.Dogu{}
		mockExecPod := mocks.NewExecPod(t)

		fromDogu := readTestDataDogu(t, redmineBytes)
		toDogu := readTestDataDogu(t, redmineBytes)
		toDogu.ExposedCommands = []core.ExposedCommand{}

		upgradeExecutor := upgradeExecutor{}

		// when
		err := upgradeExecutor.applyPreUpgradeScript(testCtx, toDoguResource, fromDogu, toDogu, mockExecPod)

		// then
		require.NoError(t, err)
	})
	t.Run("should fail if copy from pod to pod fails", func(t *testing.T) {
		// given
		toDoguResource := &k8sv1.Dogu{}
		fromDogu := readTestDataDogu(t, redmineBytes)
		toDogu := readTestDataDogu(t, redmineBytes)
		mockExecPod := mocks.NewExecPod(t)
		copy1 := exec.NewShellCommand("/bin/cp", "/pre-upgrade.sh", "/tmp/dogu-reserved")
		mockExecPod.On("Exec", testCtx, copy1).Once().Return("oopsie woopsie", assert.AnError)

		eventRecorder := external.NewEventRecorder(t)
		typeNormal := corev1.EventTypeNormal
		upgradeEvent := EventReason
		eventRecorder.On("Eventf", toDoguResource, typeNormal, upgradeEvent, "Copying optional pre-upgrade scripts...").Once()

		upgradeExecutor := upgradeExecutor{eventRecorder: eventRecorder}

		// when
		err := upgradeExecutor.applyPreUpgradeScript(testCtx, toDoguResource, fromDogu, toDogu, mockExecPod)

		// then
		require.Error(t, err)
		assert.ErrorIs(t, err, assert.AnError)
		assert.ErrorContains(t, err, "failed to execute '/bin/cp /pre-upgrade.sh /tmp/dogu-reserved' in execpod, stdout: 'oopsie woopsie'")
	})
	t.Run("should fail if upgrade dir creation fails", func(t *testing.T) {
		// given
		cli := fake.NewClientBuilder().
			WithScheme(getTestScheme()).
			WithObjects(redmineOldPod).
			Build()
		fromDogu := readTestDataDogu(t, redmineBytes)
		toDogu := readTestDataDogu(t, redmineBytes)
		toDogu.Version = redmineUpgradeVersion
		toDoguResource := readTestDataRedmineCr(t)
		toDoguResource.Spec.Version = redmineUpgradeVersion
		mockExecPod := mocks.NewExecPod(t)
		mockExecPod.On("Exec", testCtx, copyCmd1).Once().Return("", nil)

		mockExecutor := mocks.NewCommandExecutor(t)
		mockExecutor.
			On("ExecCommandForPod", testCtx, redmineOldPod, mkdirCmd, internal.ContainersStarted).Once().Return(bytes.NewBufferString("oops"), assert.AnError)

		eventRecorder := external.NewEventRecorder(t)
		typeNormal := corev1.EventTypeNormal
		upgradeEvent := EventReason
		eventRecorder.
			On("Eventf", toDoguResource, typeNormal, upgradeEvent, "Copying optional pre-upgrade scripts...").Once().
			On("Eventf", toDoguResource, typeNormal, upgradeEvent, "Applying optional pre-upgrade scripts...").Once()

		upgradeExecutor := upgradeExecutor{
			client:              cli,
			eventRecorder:       eventRecorder,
			doguCommandExecutor: mockExecutor,
		}

		// when
		err := upgradeExecutor.applyPreUpgradeScript(testCtx, toDoguResource, fromDogu, toDogu, mockExecPod)

		// then
		require.Error(t, err)
		assert.ErrorIs(t, err, assert.AnError)
		assert.ErrorContains(t, err, "failed to execute '/bin/mkdir -p /': output: 'oops'")
	})
	t.Run("should fail if copy to original dir fails", func(t *testing.T) {
		// given
		cli := fake.NewClientBuilder().
			WithScheme(getTestScheme()).
			WithObjects(redmineOldPod).
			Build()
		fromDogu := readTestDataDogu(t, redmineBytes)
		toDogu := readTestDataDogu(t, redmineBytes)
		toDogu.Version = redmineUpgradeVersion
		toDoguResource := readTestDataRedmineCr(t)
		toDoguResource.Spec.Version = redmineUpgradeVersion
		mockExecPod := mocks.NewExecPod(t)
		mockExecPod.On("Exec", testCtx, copyCmd1).Once().Return("", nil)

		mockExecutor := mocks.NewCommandExecutor(t)
		mockExecutor.
			On("ExecCommandForPod", testCtx, redmineOldPod, mkdirCmd, internal.ContainersStarted).Once().Return(mockCmdOutput, nil).
			On("ExecCommandForPod", testCtx, redmineOldPod, copyCmd2, internal.ContainersStarted).Once().Return(bytes.NewBufferString("oops"), assert.AnError)

		eventRecorder := external.NewEventRecorder(t)
		typeNormal := corev1.EventTypeNormal
		upgradeEvent := EventReason
		eventRecorder.
			On("Eventf", toDoguResource, typeNormal, upgradeEvent, "Copying optional pre-upgrade scripts...").Once().
			On("Eventf", toDoguResource, typeNormal, upgradeEvent, "Applying optional pre-upgrade scripts...").Once()

		upgradeExecutor := upgradeExecutor{
			client:              cli,
			eventRecorder:       eventRecorder,
			doguCommandExecutor: mockExecutor,
		}

		// when
		err := upgradeExecutor.applyPreUpgradeScript(testCtx, toDoguResource, fromDogu, toDogu, mockExecPod)

		// then
		require.Error(t, err)
		assert.ErrorIs(t, err, assert.AnError)
		assert.ErrorContains(t, err, "failed to execute '/bin/cp /tmp/dogu-reserved/pre-upgrade.sh /pre-upgrade.sh': output: 'oops'")
	})
	t.Run("should fail during pre-upgrade execution", func(t *testing.T) {
		// given
		cli := fake.NewClientBuilder().
			WithScheme(getTestScheme()).
			WithObjects(redmineOldPod).
			Build()
		fromDogu := readTestDataDogu(t, redmineBytes)
		toDogu := readTestDataDogu(t, redmineBytes)
		toDogu.Version = redmineUpgradeVersion
		toDoguResource := readTestDataRedmineCr(t)
		toDoguResource.Spec.Version = redmineUpgradeVersion
		mockExecPod := mocks.NewExecPod(t)
		mockExecPod.On("Exec", testCtx, copyCmd1).Once().Return("", nil)

		mockExecutor := mocks.NewCommandExecutor(t)
		mockExecutor.
			On("ExecCommandForPod", testCtx, redmineOldPod, mkdirCmd, internal.ContainersStarted).Once().Return(mockCmdOutput, nil).
			On("ExecCommandForPod", testCtx, redmineOldPod, copyCmd2, internal.ContainersStarted).Once().Return(mockCmdOutput, nil).
			On("ExecCommandForPod", testCtx, redmineOldPod, preUpgradeCmd, internal.PodReady).Once().Return(bytes.NewBufferString("uhoh"), assert.AnError)

		eventRecorder := external.NewEventRecorder(t)
		typeNormal := corev1.EventTypeNormal
		upgradeEvent := EventReason
		eventRecorder.
			On("Eventf", toDoguResource, typeNormal, upgradeEvent, "Copying optional pre-upgrade scripts...").Once().
			On("Eventf", toDoguResource, typeNormal, upgradeEvent, "Applying optional pre-upgrade scripts...").Once()

		upgradeExecutor := upgradeExecutor{
			client:              cli,
			eventRecorder:       eventRecorder,
			doguCommandExecutor: mockExecutor,
		}

		// when
		err := upgradeExecutor.applyPreUpgradeScript(testCtx, toDoguResource, fromDogu, toDogu, mockExecPod)

		// then
		require.Error(t, err)
		assert.ErrorIs(t, err, assert.AnError)
		assert.ErrorContains(t, err, "failed to execute '/pre-upgrade.sh 4.2.3-10 4.2.3-11': output: 'uhoh'")
	})
	t.Run("should succeed", func(t *testing.T) {
		// given
		cli := fake.NewClientBuilder().
			WithScheme(getTestScheme()).
			WithObjects(redmineOldPod).
			Build()
		fromDogu := readTestDataDogu(t, redmineBytes)
		toDogu := readTestDataDogu(t, redmineBytes)
		toDogu.Version = redmineUpgradeVersion
		toDoguResource := readTestDataRedmineCr(t)
		toDoguResource.Spec.Version = redmineUpgradeVersion
		mockExecPod := mocks.NewExecPod(t)
		mockExecPod.On("Exec", testCtx, copyCmd1).Once().Return("", nil)

		mockExecutor := mocks.NewCommandExecutor(t)
		mockExecutor.
			On("ExecCommandForPod", testCtx, redmineOldPod, mkdirCmd, internal.ContainersStarted).Once().Return(mockCmdOutput, nil).
			On("ExecCommandForPod", testCtx, redmineOldPod, copyCmd2, internal.ContainersStarted).Once().Return(mockCmdOutput, nil).
			On("ExecCommandForPod", testCtx, redmineOldPod, preUpgradeCmd, internal.PodReady).Once().Return(mockCmdOutput, nil)

		eventRecorder := external.NewEventRecorder(t)
		typeNormal := corev1.EventTypeNormal
		upgradeEvent := EventReason
		eventRecorder.
			On("Eventf", toDoguResource, typeNormal, upgradeEvent, "Copying optional pre-upgrade scripts...").Once().
			On("Eventf", toDoguResource, typeNormal, upgradeEvent, "Applying optional pre-upgrade scripts...").Once()

		upgradeExecutor := upgradeExecutor{
			client:              cli,
			eventRecorder:       eventRecorder,
			doguCommandExecutor: mockExecutor,
		}

		// when
		err := upgradeExecutor.applyPreUpgradeScript(testCtx, toDoguResource, fromDogu, toDogu, mockExecPod)

		// then
		require.NoError(t, err)
	})
}

func Test_upgradeExecutor_applyPostUpgradeScript(t *testing.T) {
	t.Run("should succeed if no post-upgrade exposed command", func(t *testing.T) {
		// given
		toDoguResource := &k8sv1.Dogu{}

		fromDogu := readTestDataDogu(t, redmineBytes)
		toDogu := readTestDataDogu(t, redmineBytes)
		toDogu.ExposedCommands = []core.ExposedCommand{}

		sut := upgradeExecutor{}

		// when
		err := sut.applyPostUpgradeScript(testCtx, toDoguResource, fromDogu, toDogu)

		// then
		require.NoError(t, err)
	})
	t.Run("should fail on executing post-upgrade script", func(t *testing.T) {
		// given
		toDoguResource := readTestDataRedmineCr(t)
		toDoguResource.Spec.Version = redmineUpgradeVersion

		fromDogu := readTestDataDogu(t, redmineBytes)
		toDogu := readTestDataDogu(t, redmineBytes)

		mockExecutor := mocks.NewCommandExecutor(t)
		mockExecutor.On("ExecCommandForDogu", testCtx, toDoguResource, postUpgradeCmd, internal.ContainersStarted).Once().Return(bytes.NewBufferString("oof"), assert.AnError)

		eventRecorder := external.NewEventRecorder(t)
		typeNormal := corev1.EventTypeNormal
		upgradeEvent := EventReason
		eventRecorder.On("Eventf", toDoguResource, typeNormal, upgradeEvent, "Applying optional post-upgrade scripts...").Once()

		sut := upgradeExecutor{doguCommandExecutor: mockExecutor, eventRecorder: eventRecorder}

		// when
		err := sut.applyPostUpgradeScript(testCtx, toDoguResource, fromDogu, toDogu)

		// then
		require.Error(t, err)
		assert.ErrorIs(t, err, assert.AnError)
		assert.ErrorContains(t, err, "failed to execute '/post-upgrade.sh 4.2.3-10 4.2.3-11': output: 'oof'")
	})
	t.Run("should succeed", func(t *testing.T) {
		// given
		fromDogu := readTestDataDogu(t, redmineBytes)
		toDogu := readTestDataDogu(t, redmineBytes)
		toDogu.Version = redmineUpgradeVersion
		toDoguResource := readTestDataRedmineCr(t)
		toDoguResource.Spec.Version = redmineUpgradeVersion

		mockExecutor := mocks.NewCommandExecutor(t)
		mockExecutor.On("ExecCommandForDogu", testCtx, toDoguResource, postUpgradeCmd, internal.ContainersStarted).Once().Return(mockCmdOutput, nil)

		eventRecorder := external.NewEventRecorder(t)
		typeNormal := corev1.EventTypeNormal
		upgradeEvent := EventReason
		eventRecorder.On("Eventf", toDoguResource, typeNormal, upgradeEvent, "Applying optional post-upgrade scripts...").Once()

		upgradeExecutor := upgradeExecutor{eventRecorder: eventRecorder, doguCommandExecutor: mockExecutor}

		// when
		err := upgradeExecutor.applyPostUpgradeScript(testCtx, toDoguResource, fromDogu, toDogu)

		// then
		require.NoError(t, err)
	})
}

func createTestDeployment(doguName string, namespace string) *appsv1.Deployment {
	return &appsv1.Deployment{
		TypeMeta: deploymentTypeMeta,
		ObjectMeta: metav1.ObjectMeta{
			Name:      doguName,
			Namespace: namespace,
		},
		Spec: appsv1.DeploymentSpec{
			Template: corev1.PodTemplateSpec{Spec: corev1.PodSpec{ServiceAccountName: "somethingNonEmptyToo"}},
		},
		Status: appsv1.DeploymentStatus{Replicas: 1, ReadyReplicas: 1},
	}
}

func Test_getMapKeysAsString(t *testing.T) {
	t.Run("should return beautiful list", func(t *testing.T) {
		// given
		inputList := map[string]string{
			"test.json":    "bytes and bytes",
			"another.json": "even more bytes and bytes",
		}

		// when
		output := util.GetMapKeysAsString(inputList)

		// then
		assert.Contains(t, output, "test.json")
		assert.Contains(t, output, "another.json")
	})
}

func Test_increaseStartupProbeTimeoutForUpdate(t *testing.T) {
	t.Run("should create new deployment with upgrade startup probe if nil deployment is provided", func(t *testing.T) {
		// given
		expectedDeployment := createTestDeploymentWithStartupProbe("ldap", 1080)

		// when
		result := increaseStartupProbeTimeoutForUpdate("ldap", nil)

		// then
		require.NotNil(t, result)
		require.Equal(t, expectedDeployment, result)
	})

	t.Run("should edit existing startup probe threshold for same container name", func(t *testing.T) {
		// given
		expectedDeployment := createTestDeploymentWithStartupProbe("ldap", 1080)
		patchDeployment := createTestDeploymentWithStartupProbe("ldap", 3)

		// when
		result := increaseStartupProbeTimeoutForUpdate("ldap", patchDeployment)

		// then
		require.NotNil(t, result)
		require.NotEqual(t, 3, result.Spec.Template.Spec.Containers[0].StartupProbe.FailureThreshold)
		require.Equal(t, expectedDeployment, result)
	})

	t.Run("add whole container if no one matches", func(t *testing.T) {
		// given
		patchDeployment := createTestDeploymentWithStartupProbe("ldap", 3)

		// when
		result := increaseStartupProbeTimeoutForUpdate("ldap-side-bmw", patchDeployment)

		// then
		require.NotNil(t, result)
		require.Equal(t, 2, len(result.Spec.Template.Spec.Containers))
	})
}

func Test_revertStartupProbeAfterUpdate(t *testing.T) {
	t.Run("should fail because deployment cannot be found", func(t *testing.T) {
		// given
		toDogu := readTestDataDogu(t, redmineBytes)
		toDoguResource := readTestDataRedmineCr(t)
		myClient := fake.NewClientBuilder().Build()

		// when
		err := revertStartupProbeAfterUpdate(testCtx, toDoguResource, toDogu, myClient)

		// then
		require.Error(t, err)
		assert.ErrorContains(t, err, "deployments.apps \"redmine\" not found")
	})
	t.Run("should successfully update startup probes", func(t *testing.T) {
		// given
		toDogu := readTestDataDogu(t, redmineBytes)
		toDoguResource := readTestDataRedmineCr(t)
		deployment := createTestDeployment("redmine", "")
		deployment.Spec.Template.Spec.Containers = []corev1.Container{{
			Name: toDoguResource.Name,
			StartupProbe: &corev1.Probe{
				FailureThreshold: int32(100),
			},
		}}
		myClient := fake.NewClientBuilder().
			WithScheme(getTestScheme()).
			WithObjects(toDoguResource, deployment).
			Build()

		// when
		err := revertStartupProbeAfterUpdate(testCtx, toDoguResource, toDogu, myClient)

		// then
		require.NoError(t, err)
		actualDeployment := &appsv1.Deployment{}
		err = myClient.Get(testCtx, toDoguResource.GetObjectKey(), actualDeployment)
		require.NoError(t, err)
		assert.Equal(t, int32(180), actualDeployment.Spec.Template.Spec.Containers[0].StartupProbe.FailureThreshold)
	})
}

func createTestDeploymentWithStartupProbe(containerName string, threshold int32) *appsv1.Deployment {
	container := corev1.Container{
		Name: containerName,
		StartupProbe: &corev1.Probe{
			FailureThreshold: threshold,
		},
	}
	return &appsv1.Deployment{
		Spec: appsv1.DeploymentSpec{
			Template: corev1.PodTemplateSpec{
				Spec: corev1.PodSpec{
					Containers: []corev1.Container{container},
				},
			},
		},
	}
}

func Test_deleteExecPod(t *testing.T) {
	t.Run("should throw event if delete fails", func(t *testing.T) {
		// given
		mockExecPod := mocks.NewExecPod(t)
		mockExecPod.
			On("Delete", testCtx).Once().Return(assert.AnError).
			On("PodName").Once().Return("test-pod")

		mockRecorder := external.NewEventRecorder(t)
		mockRecorder.On("Eventf", &k8sv1.Dogu{}, corev1.EventTypeNormal, EventReason, "Failed to delete execPod %s: %w", "test-pod", assert.AnError).Once()

		// when
		deleteExecPod(testCtx, mockExecPod, mockRecorder, &k8sv1.Dogu{})

		// then
		// mocks will be asserted during t.CleanUp
	})
	t.Run("should succeed", func(t *testing.T) {
		// given
		mockExecPod := mocks.NewExecPod(t)
		mockExecPod.On("Delete", testCtx).Once().Return(nil)

		// when
		deleteExecPod(testCtx, mockExecPod, nil, nil)

		// then
		// mocks will be asserted during t.CleanUp
	})
}<|MERGE_RESOLUTION|>--- conflicted
+++ resolved
@@ -301,15 +301,11 @@
 		k8sFileEx.On("ExtractK8sResourcesFromContainer", testCtx, execPod).Return(nil, assert.AnError)
 		applier := mocks.NewCollectApplier(t)
 
-<<<<<<< HEAD
 		upserter := mocks.NewResourceUpserter(t)
 		upserter.On("UpsertDoguService", testCtx, toDoguResource, image).Once().Return(nil, nil)
 		upserter.On("UpsertDoguExposedServices", testCtx, toDoguResource, toDogu).Once().Return(nil, nil)
 
-		eventRecorder := mocks2.NewEventRecorder(t)
-=======
 		eventRecorder := external.NewEventRecorder(t)
->>>>>>> 07c0ac07
 		eventRecorder.
 			On("Eventf", toDoguResource, typeNormal, upgradeEvent, "Registering upgraded version %s in local dogu registry...", "4.2.3-11").Once().
 			On("Eventf", toDoguResource, typeNormal, upgradeEvent, "Registering optional service accounts...").Once().
@@ -376,7 +372,7 @@
 			upserter := mocks.NewResourceUpserter(t)
 			upserter.On("UpsertDoguService", testCtx, toDoguResource, image).Once().Return(nil, assert.AnError)
 
-			eventRecorder := mocks2.NewEventRecorder(t)
+			eventRecorder := external.NewEventRecorder(t)
 			eventRecorder.
 				On("Eventf", toDoguResource, typeNormal, upgradeEvent, "Registering upgraded version %s in local dogu registry...", "4.2.3-11").Once().
 				On("Eventf", toDoguResource, typeNormal, upgradeEvent, "Registering optional service accounts...").Once().
@@ -439,7 +435,7 @@
 			upserter.On("UpsertDoguService", testCtx, toDoguResource, image).Once().Return(nil, nil)
 			upserter.On("UpsertDoguExposedServices", testCtx, toDoguResource, toDogu).Once().Return(nil, assert.AnError)
 
-			eventRecorder := mocks2.NewEventRecorder(t)
+			eventRecorder := external.NewEventRecorder(t)
 			eventRecorder.
 				On("Eventf", toDoguResource, typeNormal, upgradeEvent, "Registering upgraded version %s in local dogu registry...", "4.2.3-11").Once().
 				On("Eventf", toDoguResource, typeNormal, upgradeEvent, "Registering optional service accounts...").Once().
@@ -495,16 +491,16 @@
 			image := &imagev1.ConfigFile{Author: "Gerard du Testeaux"}
 			imageRegMock.On("PullImageConfig", testCtx, toDogu.Image+":"+toDogu.Version).Return(image, nil)
 
-			execPod := exec.NewExecPodMock(t)
+			execPod := mocks.NewExecPod(t)
 			execPod.On("Create", testCtx).Once().Return(nil)
 			execPod.On("Exec", testCtx, copyCmd1).Once().Return("", nil)
 			execPod.On("Delete", testCtx).Once().Return(nil)
 
 			mockExecutor := mocks.NewCommandExecutor(t)
 			mockExecutor.
-				On("ExecCommandForPod", testCtx, redmineOldPod, mkdirCmd, exec.ContainersStarted).Once().Return(mockCmdOutput, nil).
-				On("ExecCommandForPod", testCtx, redmineOldPod, copyCmd2, exec.ContainersStarted).Once().Return(mockCmdOutput, nil).
-				On("ExecCommandForPod", testCtx, redmineOldPod, preUpgradeCmd, exec.PodReady).Once().Return(mockCmdOutput, nil)
+				On("ExecCommandForPod", testCtx, redmineOldPod, mkdirCmd, internal.ContainersStarted).Once().Return(mockCmdOutput, nil).
+				On("ExecCommandForPod", testCtx, redmineOldPod, copyCmd2, internal.ContainersStarted).Once().Return(mockCmdOutput, nil).
+				On("ExecCommandForPod", testCtx, redmineOldPod, preUpgradeCmd, internal.PodReady).Once().Return(mockCmdOutput, nil)
 
 			k8sFileEx := mocks.NewFileExtractor(t)
 			k8sFileEx.On("ExtractK8sResourcesFromContainer", testCtx, execPod).Return(nil, nil)
@@ -517,7 +513,7 @@
 			upserter.On("UpsertDoguExposedServices", testCtx, toDoguResource, toDogu).Once().Return(nil, nil)
 			upserter.On("UpsertDoguDeployment", testCtx, toDoguResource, toDogu, deployment).Once().Return(nil, assert.AnError)
 
-			eventRecorder := mocks2.NewEventRecorder(t)
+			eventRecorder := external.NewEventRecorder(t)
 			eventRecorder.
 				On("Eventf", toDoguResource, typeNormal, upgradeEvent, "Registering upgraded version %s in local dogu registry...", "4.2.3-11").Once().
 				On("Eventf", toDoguResource, typeNormal, upgradeEvent, "Registering optional service accounts...").Once().
@@ -528,7 +524,7 @@
 				On("Eventf", toDoguResource, typeNormal, upgradeEvent, "Updating dogu resources in the cluster...").Once()
 
 			execPodFactory := mocks.NewExecPodFactory(t)
-			execPodFactory.On("NewExecPod", exec.PodVolumeModeUpgrade, toDoguResource, toDogu).Return(execPod, nil)
+			execPodFactory.On("NewExecPod", internal.VolumeModeUpgrade, toDoguResource, toDogu).Return(execPod, nil)
 
 			sut := &upgradeExecutor{
 				client:                myClient,
@@ -577,16 +573,16 @@
 			image := &imagev1.ConfigFile{Author: "Gerard du Testeaux"}
 			imageRegMock.On("PullImageConfig", testCtx, toDogu.Image+":"+toDogu.Version).Return(image, nil)
 
-			execPod := exec.NewExecPodMock(t)
+			execPod := mocks.NewExecPod(t)
 			execPod.On("Create", testCtx).Once().Return(nil)
 			execPod.On("Exec", testCtx, copyCmd1).Once().Return("", nil)
 			execPod.On("Delete", testCtx).Once().Return(nil)
 
 			mockExecutor := mocks.NewCommandExecutor(t)
 			mockExecutor.
-				On("ExecCommandForPod", testCtx, redmineOldPod, mkdirCmd, exec.ContainersStarted).Once().Return(mockCmdOutput, nil).
-				On("ExecCommandForPod", testCtx, redmineOldPod, copyCmd2, exec.ContainersStarted).Once().Return(mockCmdOutput, nil).
-				On("ExecCommandForPod", testCtx, redmineOldPod, preUpgradeCmd, exec.PodReady).Once().Return(mockCmdOutput, nil)
+				On("ExecCommandForPod", testCtx, redmineOldPod, mkdirCmd, internal.ContainersStarted).Once().Return(mockCmdOutput, nil).
+				On("ExecCommandForPod", testCtx, redmineOldPod, copyCmd2, internal.ContainersStarted).Once().Return(mockCmdOutput, nil).
+				On("ExecCommandForPod", testCtx, redmineOldPod, preUpgradeCmd, internal.PodReady).Once().Return(mockCmdOutput, nil)
 
 			k8sFileEx := mocks.NewFileExtractor(t)
 			k8sFileEx.On("ExtractK8sResourcesFromContainer", testCtx, execPod).Return(nil, nil)
@@ -600,7 +596,7 @@
 			upserter.On("UpsertDoguDeployment", testCtx, toDoguResource, toDogu, deployment).Once().Return(nil, nil)
 			upserter.On("UpsertDoguPVCs", testCtx, toDoguResource, toDogu).Once().Return(nil, assert.AnError)
 
-			eventRecorder := mocks2.NewEventRecorder(t)
+			eventRecorder := external.NewEventRecorder(t)
 			eventRecorder.
 				On("Eventf", toDoguResource, typeNormal, upgradeEvent, "Registering upgraded version %s in local dogu registry...", "4.2.3-11").Once().
 				On("Eventf", toDoguResource, typeNormal, upgradeEvent, "Registering optional service accounts...").Once().
@@ -611,7 +607,7 @@
 				On("Eventf", toDoguResource, typeNormal, upgradeEvent, "Updating dogu resources in the cluster...").Once()
 
 			execPodFactory := mocks.NewExecPodFactory(t)
-			execPodFactory.On("NewExecPod", exec.PodVolumeModeUpgrade, toDoguResource, toDogu).Return(execPod, nil)
+			execPodFactory.On("NewExecPod", internal.VolumeModeUpgrade, toDoguResource, toDogu).Return(execPod, nil)
 
 			sut := &upgradeExecutor{
 				client:                myClient,
@@ -635,70 +631,6 @@
 			// mocks will be asserted during t.CleanUp
 		})
 
-<<<<<<< HEAD
-=======
-		registrator := mocks.NewDoguRegistrator(t)
-		registrator.On("RegisterDoguVersion", toDogu).Return(nil)
-		saCreator := mocks.NewServiceAccountCreator(t)
-		saCreator.On("CreateAll", testCtx, toDogu).Return(nil)
-		imageRegMock := mocks.NewImageRegistry(t)
-		image := &imagev1.ConfigFile{Author: "Gerard du Testeaux"}
-		imageRegMock.On("PullImageConfig", testCtx, toDogu.Image+":"+toDogu.Version).Return(image, nil)
-
-		execPod := mocks.NewExecPod(t)
-		execPod.On("Create", testCtx).Once().Return(nil)
-		execPod.On("Exec", testCtx, copyCmd1).Once().Return("", nil)
-		execPod.On("Delete", testCtx).Once().Return(nil)
-
-		mockExecutor := mocks.NewCommandExecutor(t)
-		mockExecutor.
-			On("ExecCommandForPod", testCtx, redmineOldPod, mkdirCmd, internal.ContainersStarted).Once().Return(mockCmdOutput, nil).
-			On("ExecCommandForPod", testCtx, redmineOldPod, copyCmd2, internal.ContainersStarted).Once().Return(mockCmdOutput, nil).
-			On("ExecCommandForPod", testCtx, redmineOldPod, preUpgradeCmd, internal.PodReady).Once().Return(mockCmdOutput, nil)
-
-		k8sFileEx := mocks.NewFileExtractor(t)
-		k8sFileEx.On("ExtractK8sResourcesFromContainer", testCtx, execPod).Return(nil, nil)
-		applier := mocks.NewCollectApplier(t)
-		deployment := &appsv1.Deployment{ObjectMeta: metav1.ObjectMeta{Name: "my-deployment"}}
-		var emptyCustomK8sResource map[string]string
-		applier.On("CollectApply", testCtx, emptyCustomK8sResource, toDoguResource).Return(deployment, nil)
-		upserter := mocks.NewResourceUpserter(t)
-		upserter.On("ApplyDoguResource", testCtx, toDoguResource, toDogu, image, deployment).Return(assert.AnError)
-
-		eventRecorder := external.NewEventRecorder(t)
-		eventRecorder.
-			On("Eventf", toDoguResource, typeNormal, upgradeEvent, "Registering upgraded version %s in local dogu registry...", "4.2.3-11").Once().
-			On("Eventf", toDoguResource, typeNormal, upgradeEvent, "Registering optional service accounts...").Once().
-			On("Eventf", toDoguResource, typeNormal, upgradeEvent, "Pulling new image %s:%s...", "registry.cloudogu.com/official/redmine", "4.2.3-11").Once().
-			On("Eventf", toDoguResource, typeNormal, upgradeEvent, "Copying optional pre-upgrade scripts...").Once().
-			On("Eventf", toDoguResource, typeNormal, upgradeEvent, "Applying optional pre-upgrade scripts...").Once().
-			On("Eventf", toDoguResource, typeNormal, upgradeEvent, "Extracting optional custom K8s resources...").Once().
-			On("Eventf", toDoguResource, typeNormal, upgradeEvent, "Updating dogu resources in the cluster...").Once()
-
-		execPodFactory := mocks.NewExecPodFactory(t)
-		execPodFactory.On("NewExecPod", internal.VolumeModeUpgrade, toDoguResource, toDogu).Return(execPod, nil)
-
-		sut := &upgradeExecutor{
-			client:                myClient,
-			imageRegistry:         imageRegMock,
-			collectApplier:        applier,
-			k8sFileExtractor:      k8sFileEx,
-			serviceAccountCreator: saCreator,
-			doguRegistrator:       registrator,
-			resourceUpserter:      upserter,
-			eventRecorder:         eventRecorder,
-			execPodFactory:        execPodFactory,
-			doguCommandExecutor:   mockExecutor,
-		}
-
-		// when
-		err := sut.Upgrade(testCtx, toDoguResource, fromDogu, toDogu)
-
-		// then
-		require.Error(t, err)
-		assert.ErrorIs(t, err, assert.AnError)
-		// mocks will be asserted during t.CleanUp
->>>>>>> 07c0ac07
 	})
 	t.Run("should fail during post-upgrade execution", func(t *testing.T) {
 		// given
