//go:build k8s_integration
// +build k8s_integration

package controllers

import (
	"context"
	_ "embed"
	"github.com/bombsimon/logrusr/v2"
	"github.com/cloudogu/k8s-dogu-operator/controllers/config"
	"github.com/onsi/ginkgo"
	"github.com/onsi/gomega"
	"os"
	"path/filepath"
	"testing"
	"time"

	"github.com/cloudogu/cesapp-lib/core"
	cesmocks "github.com/cloudogu/cesapp-lib/registry/mocks"
	cesremotemocks "github.com/cloudogu/cesapp-lib/remote/mocks"
	"github.com/cloudogu/k8s-dogu-operator/controllers/dependency"
	"github.com/cloudogu/k8s-dogu-operator/controllers/mocks"
	"github.com/cloudogu/k8s-dogu-operator/controllers/resource"
	"github.com/sirupsen/logrus"
	"github.com/stretchr/testify/mock"
	"k8s.io/client-go/kubernetes/scheme"
	ctrl "sigs.k8s.io/controller-runtime"
	"sigs.k8s.io/controller-runtime/pkg/client"
	"sigs.k8s.io/controller-runtime/pkg/envtest"
	"sigs.k8s.io/controller-runtime/pkg/envtest/printer"
	logf "sigs.k8s.io/controller-runtime/pkg/log"

	k8sv1 "github.com/cloudogu/k8s-dogu-operator/api/v1"
	//+kubebuilder:scaffold:imports
)

// These tests use Ginkgo (BDD-style Go testing framework). Refer to
// http://onsi.github.io/ginkgo/ to learn more about Ginkgo.
var k8sClient client.Client
var testEnv *envtest.Environment
var cancel context.CancelFunc

// Used in other integration tests
var ImageRegistryMock mocks.ImageRegistry

// Used in other integration tests
var DoguRemoteRegistryMock cesremotemocks.Registry

// Used in other integration tests
var EtcdDoguRegistry cesmocks.DoguRegistry

const TimeoutInterval = time.Second * 10
const PollingInterval = time.Second * 1

func TestAPIs(t *testing.T) {
	gomega.RegisterFailHandler(ginkgo.Fail)

	ginkgo.RunSpecsWithDefaultAndCustomReporters(t,
		"Controller Suite",
		[]ginkgo.Reporter{printer.NewlineReporter{}})
}

var _ = ginkgo.BeforeSuite(func() {
	// We need to ensure that the development stage flag is not passed by our makefiles to prevent the dogu operator
	// from running in the developing mode. The developing mode changes some operator behaviour. Our integration test
	// aim to test the production functionality of the operator.
	err := os.Unsetenv(config.StageEnvironmentVariable)
	gomega.Expect(err).NotTo(gomega.HaveOccurred())
	err = os.Setenv(config.StageEnvironmentVariable, config.StageProduction)
	gomega.Expect(err).NotTo(gomega.HaveOccurred())
	config.Stage = config.StageProduction

	logf.SetLogger(logrusr.New(logrus.New()))

	var ctx context.Context
	ctx, cancel = context.WithCancel(context.TODO())

	ginkgo.By("bootstrapping test environment")
	testEnv = &envtest.Environment{
		CRDDirectoryPaths:     []string{filepath.Join("..", "config", "crd", "bases")},
		ErrorIfCRDPathMissing: true,
	}

	cfg, err := testEnv.Start()
	gomega.Expect(err).NotTo(gomega.HaveOccurred())
	gomega.Expect(cfg).NotTo(gomega.BeNil())

	err = k8sv1.AddToScheme(scheme.Scheme)
	gomega.Expect(err).NotTo(gomega.HaveOccurred())

	//+kubebuilder:scaffold:scheme
	k8sManager, err := ctrl.NewManager(cfg, ctrl.Options{
		Scheme: scheme.Scheme,
	})
	gomega.Expect(err).ToNot(gomega.HaveOccurred())

	resourceGenerator := resource.NewResourceGenerator(k8sManager.GetScheme())

	doguConfigurationContext := &cesmocks.ConfigurationContext{}
	doguConfigurationContext.On("Set", mock.Anything, mock.Anything).Return(nil)
	doguConfigurationContext.On("RemoveAll", mock.Anything).Return(nil)

	globalConfigurationContext := &cesmocks.ConfigurationContext{}
	globalConfigurationContext.On("Get", "key_provider").Return("", nil)

	CesRegistryMock := cesmocks.Registry{}
	CesRegistryMock.On("DoguRegistry").Return(&EtcdDoguRegistry)
	CesRegistryMock.On("DoguConfig", mock.Anything).Return(doguConfigurationContext)
	CesRegistryMock.On("GlobalConfig").Return(globalConfigurationContext)

	version, err := core.ParseVersion("0.0.0")
	gomega.Expect(err).ToNot(gomega.HaveOccurred())

	dependencyValidator := dependency.NewCompositeDependencyValidator(&version, &EtcdDoguRegistry)
	serviceAccountCreator := &mocks.ServiceAccountCreator{}
	serviceAccountCreator.On("CreateAll", mock.Anything, mock.Anything, mock.Anything).Return(nil)
	serviceAccountRemover := &mocks.ServiceAccountRemover{}
	serviceAccountRemover.On("RemoveAll", mock.Anything, mock.Anything, mock.Anything).Return(nil)

	doguSecretHandler := &mocks.DoguSecretsHandler{}
	doguSecretHandler.On("WriteDoguSecretsToRegistry", mock.Anything, mock.Anything).Return(nil)

	doguRegistrator := NewCESDoguRegistrator(k8sManager.GetClient(), &CesRegistryMock, resourceGenerator)

	yamlResult := make(map[string]string, 0)
	fileExtract := &mocks.FileExtractor{}
	fileExtract.On("ExtractK8sResourcesFromContainer", mock.Anything, mock.Anything, mock.Anything).Return(yamlResult, nil)
	applyClient := &mocks.Applier{}
	applyClient.On("Apply", mock.Anything, mock.Anything).Return(nil)

	installManager := &doguInstallManager{
		Client:                k8sManager.GetClient(),
		Scheme:                k8sManager.GetScheme(),
		ResourceGenerator:     resourceGenerator,
		DoguRemoteRegistry:    &DoguRemoteRegistryMock,
		DoguLocalRegistry:     &EtcdDoguRegistry,
		ImageRegistry:         &ImageRegistryMock,
		DoguRegistrator:       doguRegistrator,
		DependencyValidator:   dependencyValidator,
		ServiceAccountCreator: serviceAccountCreator,
		DoguSecretHandler:     doguSecretHandler,
		Applier:               applyClient,
		FileExtractor:         fileExtract,
	}

<<<<<<< HEAD
	deleteManager := &doguDeleteManager{
		Client:                k8sManager.GetClient(),
		Scheme:                k8sManager.GetScheme(),
		DoguLocalRegistry:     &EtcdDoguRegistry,
		ImageRegistry:         &ImageRegistryMock,
		DoguRegistrator:       doguRegistrator,
		ServiceAccountRemover: serviceAccountRemover,
		DoguSecretHandler:     doguSecretHandler,
	}

	doguManager := &DoguManager{
		Client:         k8sManager.GetClient(),
		Scheme:         k8sManager.GetScheme(),
		InstallManager: installManager,
		DeleteManager:  deleteManager,
	}

	err = NewDoguReconciler(k8sManager.GetClient(), k8sManager.GetScheme(), doguManager).SetupWithManager(k8sManager)
	Expect(err).ToNot(HaveOccurred())
=======
	err = controllers.NewDoguReconciler(k8sManager.GetClient(), k8sManager.GetScheme(), doguManager).SetupWithManager(k8sManager)
	gomega.Expect(err).ToNot(gomega.HaveOccurred())
>>>>>>> 559c64ed

	go func() {
		err = k8sManager.Start(ctx)
		gomega.Expect(err).ToNot(gomega.HaveOccurred())
	}()

	k8sClient = k8sManager.GetClient()
	gomega.Expect(k8sClient).ToNot(gomega.BeNil())
}, 60)

var _ = ginkgo.AfterSuite(func() {
	cancel()
	ginkgo.By("tearing down the test environment")
	err := testEnv.Stop()
	gomega.Expect(err).NotTo(gomega.HaveOccurred())
})<|MERGE_RESOLUTION|>--- conflicted
+++ resolved
@@ -143,7 +143,6 @@
 		FileExtractor:         fileExtract,
 	}
 
-<<<<<<< HEAD
 	deleteManager := &doguDeleteManager{
 		Client:                k8sManager.GetClient(),
 		Scheme:                k8sManager.GetScheme(),
@@ -162,11 +161,7 @@
 	}
 
 	err = NewDoguReconciler(k8sManager.GetClient(), k8sManager.GetScheme(), doguManager).SetupWithManager(k8sManager)
-	Expect(err).ToNot(HaveOccurred())
-=======
-	err = controllers.NewDoguReconciler(k8sManager.GetClient(), k8sManager.GetScheme(), doguManager).SetupWithManager(k8sManager)
 	gomega.Expect(err).ToNot(gomega.HaveOccurred())
->>>>>>> 559c64ed
 
 	go func() {
 		err = k8sManager.Start(ctx)
