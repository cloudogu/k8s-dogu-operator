--- conflicted
+++ resolved
@@ -102,9 +102,6 @@
 	dependencyValidator := dependency.NewCompositeDependencyValidator(&version, &EtcdDoguRegistry)
 
 	doguRegistrator := controllers.NewCESDoguRegistrator(k8sManager.GetClient(), &CesRegistryMock, resourceGenerator)
-<<<<<<< HEAD
-	doguManager := controllers.NewDoguManager(&version, k8sManager.GetClient(), k8sManager.GetScheme(), resourceGenerator, &DoguRegistryMock, &ImageRegistryMock, doguRegistrator, &CesRegistryMock)
-=======
 	doguManager := controllers.DoguManager{
 		Client:              k8sManager.GetClient(),
 		Scheme:              k8sManager.GetScheme(),
@@ -114,7 +111,6 @@
 		DoguRegistrator:     doguRegistrator,
 		DependencyValidator: dependencyValidator,
 	}
->>>>>>> 846b2b72
 
 	err = controllers.NewDoguReconciler(k8sManager.GetClient(), k8sManager.GetScheme(), doguManager).SetupWithManager(k8sManager)
 	Expect(err).ToNot(HaveOccurred())
