//go:build k8s_integration
// +build k8s_integration

package controllers

import (
	"context"
	_ "embed"
	"github.com/cloudogu/k8s-dogu-operator/controllers/health"
	"github.com/cloudogu/k8s-dogu-operator/controllers/upgrade"
	"os"
	"path/filepath"
	"testing"
	"time"

	"github.com/cloudogu/cesapp-lib/core"
	cesmocks "github.com/cloudogu/cesapp-lib/registry/mocks"
	cesremotemocks "github.com/cloudogu/cesapp-lib/remote/mocks"

	"github.com/cloudogu/k8s-dogu-operator/controllers/cesregistry"
	"github.com/cloudogu/k8s-dogu-operator/controllers/config"
	"github.com/cloudogu/k8s-dogu-operator/controllers/dependency"
	"github.com/cloudogu/k8s-dogu-operator/controllers/limit"
	"github.com/cloudogu/k8s-dogu-operator/controllers/mocks"
	"github.com/cloudogu/k8s-dogu-operator/controllers/resource"
	resourceMocks "github.com/cloudogu/k8s-dogu-operator/controllers/resource/mocks"

	"github.com/bombsimon/logrusr/v2"
	"github.com/onsi/ginkgo"
	"github.com/onsi/gomega"
	"github.com/sirupsen/logrus"
	"github.com/stretchr/testify/mock"
	"k8s.io/client-go/kubernetes/scheme"
	"k8s.io/client-go/rest"
	ctrl "sigs.k8s.io/controller-runtime"
	"sigs.k8s.io/controller-runtime/pkg/client"
	"sigs.k8s.io/controller-runtime/pkg/envtest"
	"sigs.k8s.io/controller-runtime/pkg/envtest/printer"
	logf "sigs.k8s.io/controller-runtime/pkg/log"

	k8sv1 "github.com/cloudogu/k8s-dogu-operator/api/v1"
	// +kubebuilder:scaffold:imports
)

// These tests use Ginkgo (BDD-style Go testing framework). Refer to
// http://onsi.github.io/ginkgo/ to learn more about Ginkgo.
var k8sClient client.Client
var testEnv *envtest.Environment
var cancel context.CancelFunc

// Used in other integration tests
var ImageRegistryMock *mocks.ImageRegistry

// Used in other integration tests
var DoguRemoteRegistryMock *cesremotemocks.Registry

// Used in other integration tests
var EtcdDoguRegistry *cesmocks.DoguRegistry

const TimeoutInterval = time.Second * 10
const PollingInterval = time.Second * 1

var oldGetConfig func() (*rest.Config, error)
var oldGetConfigOrDie func() *rest.Config

func TestAPIs(t *testing.T) {
	gomega.RegisterFailHandler(ginkgo.Fail)

	ginkgo.RunSpecsWithDefaultAndCustomReporters(t,
		"Controller Suite",
		[]ginkgo.Reporter{printer.NewlineReporter{}})
}

var _ = ginkgo.BeforeSuite(func() {
	// We need to ensure that the development stage flag is not passed by our makefiles to prevent the dogu operator
	// from running in the developing mode. The developing mode changes some operator behaviour. Our integration test
	// aim to test the production functionality of the operator.
	err := os.Unsetenv(config.StageEnvironmentVariable)
	gomega.Expect(err).NotTo(gomega.HaveOccurred())
	err = os.Setenv(config.StageEnvironmentVariable, config.StageProduction)
	gomega.Expect(err).NotTo(gomega.HaveOccurred())
	config.Stage = config.StageProduction

	logf.SetLogger(logrusr.New(logrus.New()))

	var ctx context.Context
	ctx, cancel = context.WithCancel(context.TODO())

	ginkgo.By("bootstrapping test environment")
	testEnv = &envtest.Environment{
		CRDDirectoryPaths:     []string{filepath.Join("..", "config", "crd", "bases")},
		ErrorIfCRDPathMissing: true,
	}

	cfg, err := testEnv.Start()
	gomega.Expect(err).NotTo(gomega.HaveOccurred())
	gomega.Expect(cfg).NotTo(gomega.BeNil())

	oldGetConfig = ctrl.GetConfig
	ctrl.GetConfig = func() (*rest.Config, error) {
		return cfg, nil
	}

	oldGetConfigOrDie = ctrl.GetConfigOrDie
	ctrl.GetConfigOrDie = func() *rest.Config {
		return cfg
	}

	err = k8sv1.AddToScheme(scheme.Scheme)
	gomega.Expect(err).NotTo(gomega.HaveOccurred())

	// +kubebuilder:scaffold:scheme
	k8sManager, err := ctrl.NewManager(cfg, ctrl.Options{
		Scheme: scheme.Scheme,
	})
	gomega.Expect(err).ToNot(gomega.HaveOccurred())

	k8sClient = k8sManager.GetClient()
	gomega.Expect(k8sClient).ToNot(gomega.BeNil())

	DoguRemoteRegistryMock = &cesremotemocks.Registry{}
	EtcdDoguRegistry = &cesmocks.DoguRegistry{}
	ImageRegistryMock = &mocks.ImageRegistry{}

	doguConfigurationContext := &cesmocks.ConfigurationContext{}
	doguConfigurationContext.On("Set", mock.Anything, mock.Anything).Return(nil)
	doguConfigurationContext.On("RemoveAll", mock.Anything).Return(nil)
	doguConfigurationContext.On("Get", "/pod_limit/cpu").Return("1", nil)
	doguConfigurationContext.On("Get", "/pod_limit/memory").Return("1", nil)
	doguConfigurationContext.On("Get", "/pod_limit/ephemeral_storage").Return("1", nil)

	globalConfigurationContext := &cesmocks.ConfigurationContext{}
	globalConfigurationContext.On("Get", "key_provider").Return("", nil)

	CesRegistryMock := &cesmocks.Registry{}
	CesRegistryMock.On("DoguRegistry").Return(EtcdDoguRegistry)
	CesRegistryMock.On("DoguConfig", mock.Anything).Return(doguConfigurationContext)
	CesRegistryMock.On("GlobalConfig").Return(globalConfigurationContext)

	limitPatcher := &resourceMocks.LimitPatcher{}
	limitPatcher.On("RetrievePodLimits", mock.Anything).Return(limit.DoguLimits{}, nil)
	limitPatcher.On("PatchDeployment", mock.Anything, mock.Anything).Return(nil)
	resourceGenerator := resource.NewResourceGenerator(k8sManager.GetScheme(), limitPatcher)

	version, err := core.ParseVersion("0.0.0")
	gomega.Expect(err).ToNot(gomega.HaveOccurred())

	dependencyValidator := dependency.NewCompositeDependencyValidator(&version, EtcdDoguRegistry)
	serviceAccountCreator := &mocks.ServiceAccountCreator{}
	serviceAccountCreator.On("CreateAll", mock.Anything, mock.Anything, mock.Anything).Return(nil)
	serviceAccountRemover := &mocks.ServiceAccountRemover{}
	serviceAccountRemover.On("RemoveAll", mock.Anything, mock.Anything, mock.Anything).Return(nil)

	doguSecretHandler := &mocks.DoguSecretsHandler{}
	doguSecretHandler.On("WriteDoguSecretsToRegistry", mock.Anything, mock.Anything).Return(nil)

	doguRegistrator := cesregistry.NewCESDoguRegistrator(k8sClient, CesRegistryMock, resourceGenerator)

	yamlResult := make(map[string]string, 0)
	fileExtract := &mocks.FileExtractor{}
	fileExtract.On("ExtractK8sResourcesFromContainer", mock.Anything, mock.Anything, mock.Anything).Return(yamlResult, nil)
	applyClient := &mocks.Applier{}
	applyClient.On("Apply", mock.Anything, mock.Anything).Return(nil)

	eventRecorder := k8sManager.GetEventRecorderFor("k8s-dogu-operator")
	upserter := resource.NewUpserter(k8sClient, limitPatcher)
	collectApplier := resource.NewCollectApplier(applyClient)

	localDoguFetcher := cesregistry.NewLocalDoguFetcher(EtcdDoguRegistry)
	remoteDoguFetcher := cesregistry.NewResourceDoguFetcher(k8sClient, DoguRemoteRegistryMock)

	installManager := &doguInstallManager{
		client:                k8sClient,
		resourceUpserter:      upserter,
		doguRemoteRegistry:    DoguRemoteRegistryMock,
		doguLocalRegistry:     EtcdDoguRegistry,
		resourceDoguFetcher:   remoteDoguFetcher,
		imageRegistry:         ImageRegistryMock,
		doguRegistrator:       doguRegistrator,
		dependencyValidator:   dependencyValidator,
		serviceAccountCreator: serviceAccountCreator,
		doguSecretHandler:     doguSecretHandler,
		collectApplier:        collectApplier,
		fileExtractor:         fileExtract,
		recorder:              eventRecorder,
		localDoguFetcher:      localDoguFetcher,
	}

	deleteManager := &doguDeleteManager{
		client:                k8sClient,
		imageRegistry:         ImageRegistryMock,
		doguRegistrator:       doguRegistrator,
		serviceAccountRemover: serviceAccountRemover,
		doguSecretHandler:     doguSecretHandler,
		localDoguFetcher:      localDoguFetcher,
	}

	doguHealthChecker := health.NewDoguChecker(k8sClient, localDoguFetcher)
	upgradePremiseChecker := upgrade.NewPremisesChecker(dependencyValidator, doguHealthChecker, doguHealthChecker)
	upgradeExecutor := upgrade.NewUpgradeExecutor(k8sClient, ImageRegistryMock, collectApplier, fileExtract, serviceAccountCreator, CesRegistryMock, eventRecorder)

	upgradeManager := &doguUpgradeManager{
		client:              k8sClient,
		eventRecorder:       eventRecorder,
		premisesChecker:     upgradePremiseChecker,
		localDoguFetcher:    localDoguFetcher,
		resourceDoguFetcher: remoteDoguFetcher,
		upgradeExecutor:     upgradeExecutor,
	}

	supportManager := &doguSupportManager{
		client:            k8sManager.GetClient(),
		scheme:            k8sManager.GetScheme(),
		doguRegistry:      &EtcdDoguRegistry,
		resourceGenerator: resourceGenerator,
		eventRecorder:     eventRecorder,
	}

	doguManager := &DoguManager{
		scheme:         k8sManager.GetScheme(),
		installManager: installManager,
		deleteManager:  deleteManager,
<<<<<<< HEAD
		supportManager: supportManager,
=======
		upgradeManager: upgradeManager,
>>>>>>> cbe3bf6d
		recorder:       eventRecorder,
	}

	reconciler, err := NewDoguReconciler(k8sClient, doguManager, eventRecorder, testNamespace, EtcdDoguRegistry)
	gomega.Expect(err).ToNot(gomega.HaveOccurred())

	err = reconciler.SetupWithManager(k8sManager)
	gomega.Expect(err).ToNot(gomega.HaveOccurred())

	go func() {
		err = k8sManager.Start(ctx)
		gomega.Expect(err).ToNot(gomega.HaveOccurred())
	}()
}, 60)

var _ = ginkgo.AfterSuite(func() {
	cancel()
	ginkgo.By("tearing down the test environment")
	err := testEnv.Stop()
	gomega.Expect(err).NotTo(gomega.HaveOccurred())

	ctrl.GetConfig = oldGetConfig
	ctrl.GetConfigOrDie = oldGetConfigOrDie
})<|MERGE_RESOLUTION|>--- conflicted
+++ resolved
@@ -220,11 +220,8 @@
 		scheme:         k8sManager.GetScheme(),
 		installManager: installManager,
 		deleteManager:  deleteManager,
-<<<<<<< HEAD
 		supportManager: supportManager,
-=======
 		upgradeManager: upgradeManager,
->>>>>>> cbe3bf6d
 		recorder:       eventRecorder,
 	}
 
