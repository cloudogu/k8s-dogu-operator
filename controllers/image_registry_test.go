package controllers_test

import (
	"context"
	"fmt"
	"github.com/cloudogu/k8s-dogu-operator/controllers"
	"github.com/google/go-containerregistry/pkg/crane"
	"github.com/google/go-containerregistry/pkg/registry"
	"github.com/google/go-containerregistry/pkg/v1/random"
	"github.com/stretchr/testify/assert"
	"github.com/stretchr/testify/require"
	"net/http/httptest"
	"net/url"
	"testing"
)

<<<<<<< HEAD
func TestCraneContainerImageRegistry_PullImage(t *testing.T) {
	imageRegistry := NewCraneContainerImageRegistry("user", "password")
=======
func TestCraneContainerImageRegistry_PullImageConfig(t *testing.T) {
	imageRegistry := controllers.NewCraneContainerImageRegistry("user", "password")
>>>>>>> 98bb4ff5

	t.Run("successfully pulling image", func(t *testing.T) {
		server, src := setupCraneRegistry(t)
		defer server.Close()

		image, err := imageRegistry.PullImage(context.Background(), src)

		assert.NoError(t, err)
		assert.NotNil(t, image)
	})

<<<<<<< HEAD
	t.Run("error pulling image with wrong URL", func(t *testing.T) {
		_, err := imageRegistry.PullImage(context.Background(), "wrong url")
=======
	t.Run("error pulling image", func(t *testing.T) {
		_, err := imageRegistry.PullImageConfig(context.Background(), "wrong url")
		require.Error(t, err)
>>>>>>> 98bb4ff5

		assert.Contains(t, err.Error(), "error pulling image")
	})
}

func setupCraneRegistry(t *testing.T) (*httptest.Server, string) {
	// Create local registry
	s := httptest.NewServer(registry.New())
	u, err := url.Parse(s.URL)
	if err != nil {
		t.Fatal(err)
	}

	src := fmt.Sprintf("%s/test/crane", u.Host)

	// Expected values.
	img, err := random.Image(1024, 5)
	if err != nil {
		t.Fatal(err)
	}

	// Load up the registry.
	if err := crane.Push(img, src); err != nil {
		t.Fatal(err)
	}

	return s, src
}<|MERGE_RESOLUTION|>--- conflicted
+++ resolved
@@ -14,13 +14,8 @@
 	"testing"
 )
 
-<<<<<<< HEAD
-func TestCraneContainerImageRegistry_PullImage(t *testing.T) {
-	imageRegistry := NewCraneContainerImageRegistry("user", "password")
-=======
 func TestCraneContainerImageRegistry_PullImageConfig(t *testing.T) {
 	imageRegistry := controllers.NewCraneContainerImageRegistry("user", "password")
->>>>>>> 98bb4ff5
 
 	t.Run("successfully pulling image", func(t *testing.T) {
 		server, src := setupCraneRegistry(t)
@@ -32,15 +27,10 @@
 		assert.NotNil(t, image)
 	})
 
-<<<<<<< HEAD
 	t.Run("error pulling image with wrong URL", func(t *testing.T) {
 		_, err := imageRegistry.PullImage(context.Background(), "wrong url")
-=======
-	t.Run("error pulling image", func(t *testing.T) {
-		_, err := imageRegistry.PullImageConfig(context.Background(), "wrong url")
+
 		require.Error(t, err)
->>>>>>> 98bb4ff5
-
 		assert.Contains(t, err.Error(), "error pulling image")
 	})
 }
