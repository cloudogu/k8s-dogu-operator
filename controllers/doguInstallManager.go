--- conflicted
+++ resolved
@@ -69,14 +69,7 @@
 func (m *doguInstallManager) Install(ctx context.Context, doguResource *k8sv1.Dogu) error {
 	logger := log.FromContext(ctx)
 
-<<<<<<< HEAD
-	updateStatusInstallingFn := func(d *k8sv1.Dogu) {
-		d.Status = k8sv1.DoguStatus{RequeueTime: doguResource.Status.RequeueTime, Status: k8sv1.DoguStatusInstalling}
-	}
-	err := doguResource.UpdateStatusWithRetry(ctx, m.client, updateStatusInstallingFn)
-=======
 	err := doguResource.ChangeStateWithRetry(ctx, m.client, k8sv1.DoguStatusInstalled)
->>>>>>> d36a305d
 	if err != nil {
 		return fmt.Errorf("failed to update dogu status: %w", err)
 	}
@@ -154,7 +147,6 @@
 	return nil
 }
 
-<<<<<<< HEAD
 func updateStatusInstalled(ctx context.Context, doguResource *k8sv1.Dogu, client client.Client) error {
 	newStatus := k8sv1.DoguStatus{
 		Status:           k8sv1.DoguStatusInstalled,
@@ -163,8 +155,6 @@
 	return doguResource.UpdateStatusWithRetry(ctx, client, func(d *k8sv1.Dogu) { d.Status = newStatus })
 }
 
-=======
->>>>>>> d36a305d
 func (m *doguInstallManager) applyCustomK8sResources(ctx context.Context, customK8sResources map[string]string, doguResource *k8sv1.Dogu) error {
 	return m.collectApplier.CollectApply(ctx, customK8sResources, doguResource)
 }
