--- conflicted
+++ resolved
@@ -20,10 +20,7 @@
 	"k8s.io/apimachinery/pkg/api/resource"
 	metav1 "k8s.io/apimachinery/pkg/apis/meta/v1"
 	"k8s.io/apimachinery/pkg/runtime"
-<<<<<<< HEAD
 	"k8s.io/client-go/tools/record"
-=======
->>>>>>> 7874a3e6
 	ctrl "sigs.k8s.io/controller-runtime"
 	"sigs.k8s.io/controller-runtime/pkg/client"
 	"sigs.k8s.io/controller-runtime/pkg/client/fake"
@@ -788,7 +785,6 @@
 	})
 }
 
-<<<<<<< HEAD
 func Test_doguReconciler_validateSpecName(t *testing.T) {
 	tests := []struct {
 		name         string
@@ -824,7 +820,8 @@
 			assert.Equal(t, tt.wantResult, result)
 		})
 	}
-=======
+}
+
 func Test_doguReconciler_executeRequiredOperation(t *testing.T) {
 	t.Run("should finish if no operation required", func(t *testing.T) {
 		// given
@@ -1136,5 +1133,4 @@
 		require.NoError(t, err)
 		assert.Equal(t, ctrl.Result{Requeue: true}, actual)
 	})
->>>>>>> 7874a3e6
 }