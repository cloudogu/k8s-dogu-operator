--- conflicted
+++ resolved
@@ -86,15 +86,10 @@
 		}
 	}
 
-<<<<<<< HEAD
-	updateDoguStatusFn := func(d *k8sv1.Dogu) { d.Status.RequeuePhase = getRequeuePhase(originalErr) }
-	updateError := doguResource.UpdateStatusWithRetry(ctx, d.client, updateDoguStatusFn)
-=======
 	_, updateError := d.doguInterface.UpdateStatusWithRetry(ctx, doguResource, func(status k8sv1.DoguStatus) k8sv1.DoguStatus {
 		status.RequeuePhase = getRequeuePhase(originalErr)
 		return status
 	}, metav1.UpdateOptions{})
->>>>>>> d36a305d
 	if updateError != nil {
 		return ctrl.Result{}, fmt.Errorf("failed to update dogu status: %w", updateError)
 	}
