package controllers

import (
	"context"
	"fmt"
	"strings"

	"github.com/cloudogu/cesapp-lib/core"
	"github.com/cloudogu/cesapp-lib/registry"

	k8sv1 "github.com/cloudogu/k8s-dogu-operator/api/v1"
	"github.com/cloudogu/k8s-dogu-operator/controllers/cesregistry"
	"github.com/cloudogu/k8s-dogu-operator/controllers/logging"
	"github.com/cloudogu/k8s-dogu-operator/controllers/upgrade"

	"github.com/google/go-cmp/cmp"
	"github.com/sirupsen/logrus"
	v1 "k8s.io/api/core/v1"
	"k8s.io/client-go/tools/record"
	ctrl "sigs.k8s.io/controller-runtime"
	"sigs.k8s.io/controller-runtime/pkg/client"
	"sigs.k8s.io/controller-runtime/pkg/event"
	"sigs.k8s.io/controller-runtime/pkg/log"
	"sigs.k8s.io/controller-runtime/pkg/predicate"
<<<<<<< HEAD
	"sigs.k8s.io/controller-runtime/pkg/reconcile"
	"strings"
=======
>>>>>>> cbe3bf6d
)

type operation int

const operatorEventReason = "OperationThresholding"

const (
	InstallEventReason        = "Installation"
	ErrorOnInstallEventReason = "ErrInstallation"
)
const (
	DeinstallEventReason      = "Deinstallation"
	ErrorDeinstallEventReason = "ErrDeinstallation"
<<<<<<< HEAD
	SupportEventReason        = "Support"
	ErrorOnSupportEventReason = "ErrSupport"
=======
)
const (
>>>>>>> cbe3bf6d
	RequeueEventReason        = "Requeue"
	ErrorOnRequeueEventReason = "ErrRequeue"
)

const handleRequeueErrMsg = "failed to handle requeue: %w"

const (
	Install operation = iota
	Upgrade
	Delete
	Ignore
)

func (o operation) toString() string {
	switch o {
	case Install:
		return "Install"
	case Upgrade:
		return "Upgrade"
	case Delete:
		return "Delete"
	default:
		return "Ignore"
	}
}

// doguReconciler reconciles a Dogu object
type doguReconciler struct {
	client             client.Client
	doguManager        manager
	doguRequeueHandler requeueHandler
	recorder           record.EventRecorder
	fetcher            localDoguFetcher
}

// manager abstracts the simple dogu operations in a k8s CES.
type manager interface {
	// Install installs a dogu resource.
	Install(ctx context.Context, doguResource *k8sv1.Dogu) error
	// Upgrade upgrades a dogu resource.
	Upgrade(ctx context.Context, doguResource *k8sv1.Dogu) error
	// Delete deletes a dogu resource.
	Delete(ctx context.Context, doguResource *k8sv1.Dogu) error
	// HandleSupportFlag handles the support flag in the dogu spec.
	HandleSupportFlag(ctx context.Context, doguResource *k8sv1.Dogu) (bool, error)
}

// requeueHandler abstracts the process to decide whether a requeue process should be done based on received errors.
type requeueHandler interface {
	// Handle takes an error and handles the requeue process for the current dogu operation.
	Handle(ctx context.Context, contextMessage string, doguResource *k8sv1.Dogu, err error, onRequeue func(dogu *k8sv1.Dogu)) (result ctrl.Result, requeueErr error)
}

// NewDoguReconciler creates a new reconciler instance for the dogu resource
func NewDoguReconciler(client client.Client, doguManager manager, eventRecorder record.EventRecorder, namespace string, localRegistry registry.DoguRegistry) (*doguReconciler, error) {
	doguRequeueHandler, err := NewDoguRequeueHandler(client, eventRecorder, namespace)
	if err != nil {
		return nil, err
	}

	localDoguFetcher := cesregistry.NewLocalDoguFetcher(localRegistry)
	return &doguReconciler{
		client:             client,
		doguManager:        doguManager,
		doguRequeueHandler: doguRequeueHandler,
		recorder:           eventRecorder,
		fetcher:            localDoguFetcher,
	}, nil
}

// Reconcile is part of the main kubernetes reconciliation loop which aims tomal
// move the current state of the cluster closer to the desired state.
// For more details, check Reconcile and its Result here:
// - https://pkg.go.dev/sigs.k8s.io/controller-runtime@v0.11.0/pkg/reconcile
func (r *doguReconciler) Reconcile(ctx context.Context, req ctrl.Request) (ctrl.Result, error) {
	logger := log.FromContext(ctx)

	doguResource := &k8sv1.Dogu{}
	err := r.client.Get(ctx, req.NamespacedName, doguResource)
	if err != nil {
		logger.Info(fmt.Sprintf("failed to get doguResource: %s", err))
		return ctrl.Result{}, client.IgnoreNotFound(err)
	}
	logger.Info(fmt.Sprintf("Dogu %s/%s has been found", doguResource.Namespace, doguResource.Name))

	requiredOperation, err := r.evaluateRequiredOperation(ctx, doguResource)
	if err != nil {
		return requeueWithError(fmt.Errorf("failed to evaluate required operation: %w", err))
	}

	logger.Info(fmt.Sprintf("Required operation for Dogu %s/%s is: %s", doguResource.Namespace, doguResource.Name, requiredOperation.toString()))

	switch requiredOperation {
	case Install:
		return r.handleInstallOperation(ctx, doguResource)
	case Upgrade:
		supportResult, err := r.handleSupportFlag(ctx, doguResource)
		if supportResult != nil {
			return *supportResult, err
		}
		return ctrl.Result{}, nil
	case Delete:
		return r.handleDeleteOperation(ctx, doguResource)
	case Ignore:
		return ctrl.Result{}, nil
	default:
		return ctrl.Result{}, nil
	}
}

<<<<<<< HEAD
func (r *doguReconciler) handleSupportFlag(ctx context.Context, doguResource *k8sv1.Dogu) (*reconcile.Result, error) {
	logger := log.FromContext(ctx)
	// Only recognise support mode if dogu is installed.
	if doguResource.Status.Status == k8sv1.DoguStatusInstalled {
		// Handle support mode flag and detect if the support mode changed.
		logger.Info(fmt.Sprintf("Handling support flag for dogu %s", doguResource.Name))
		supportModeChanged, err := r.doguManager.HandleSupportFlag(ctx, doguResource)
		if err != nil {
			printError := strings.ReplaceAll(err.Error(), "\n", "")
			r.recorder.Eventf(doguResource, v1.EventTypeWarning, ErrorOnSupportEventReason, "Handling of support mode failed.", printError)
			return &ctrl.Result{}, fmt.Errorf("failed to handle support mode: %w", err)
		}

		// Do not care about other operations if the mode has changed. Data change with support won't and shouldn't be processed.
		logger.Info(fmt.Sprintf("Check if support mode changed for dogu %s", doguResource.Name))
		if supportModeChanged {
			r.recorder.Event(doguResource, v1.EventTypeNormal, SupportEventReason, "Support mode has changed. Ignoring other events.")
			return &ctrl.Result{}, nil
		}

		// Do not care about other operations if the support mode is currently active.
		if doguResource.Spec.SupportMode {
			logger.Info(fmt.Sprintf("Support mode is currently active for dogu %s", doguResource.Name))
			r.recorder.Event(doguResource, v1.EventTypeNormal, SupportEventReason, "Support mode is active. Ignoring other events.")
			return &ctrl.Result{}, nil
=======
		result, handleErr := r.doguRequeueHandler.Handle(ctx, contextMessageOnError, doguResource, installError, func(dogu *k8sv1.Dogu) {
			doguResource.Status.Status = k8sv1.DoguStatusNotInstalled
		})
		if handleErr != nil {
			r.recorder.Event(doguResource, v1.EventTypeWarning, ErrorOnRequeueEventReason, "Failed to requeue the installation.")
			return requeueWithError(fmt.Errorf(handleRequeueErrMsg, handleErr))
		}

		return requeueOrFinishOperation(result)
	case Upgrade:
		return r.performUpgradeOperation(ctx, doguResource)
	case Delete:
		deleteError := r.doguManager.Delete(ctx, doguResource)
		contextMessageOnError := fmt.Sprintf("failed to delete dogu %s", doguResource.Name)

		if deleteError != nil {
			printError := strings.Replace(deleteError.Error(), "\n", "", -1)
			r.recorder.Eventf(doguResource, v1.EventTypeWarning, ErrorDeinstallEventReason, "Deinstallation failed. Reason: %s.", printError)
		} else {
			r.recorder.Event(doguResource, v1.EventTypeNormal, DeinstallEventReason, "Deinstallation successful.")
		}

		result, handleErr := r.doguRequeueHandler.Handle(ctx, contextMessageOnError, doguResource, deleteError, func(dogu *k8sv1.Dogu) {
			doguResource.Status.Status = k8sv1.DoguStatusInstalled
		})
		if handleErr != nil {
			r.recorder.Event(doguResource, v1.EventTypeWarning, ErrorOnRequeueEventReason, "Failed to requeue the deinstallation.")
			return requeueWithError(fmt.Errorf(handleRequeueErrMsg, handleErr))
>>>>>>> cbe3bf6d
		}
	}

<<<<<<< HEAD
	return nil, nil
}

func (r *doguReconciler) handleInstallOperation(ctx context.Context, doguResource *k8sv1.Dogu) (ctrl.Result, error) {
	installError := r.doguManager.Install(ctx, doguResource)
	if installError == nil {
		r.recorder.Event(doguResource, v1.EventTypeNormal, InstallEventReason, "Installation successful.")
		return ctrl.Result{}, nil
	}

	contextMessageOnError := fmt.Sprintf("failed to install dogu %s", doguResource.Name)
	return r.handleOperationError(ctx, doguResource, installError, ErrorOnInstallEventReason, "Installation failed.", contextMessageOnError, k8sv1.DoguStatusNotInstalled)
}

func (r *doguReconciler) handleDeleteOperation(ctx context.Context, doguResource *k8sv1.Dogu) (ctrl.Result, error) {
	deleteError := r.doguManager.Delete(ctx, doguResource)
	if deleteError == nil {
		r.recorder.Event(doguResource, v1.EventTypeNormal, DeinstallEventReason, "Deinstallation successful.")
		return ctrl.Result{}, nil
=======
		return requeueOrFinishOperation(result)
	case Ignore:
		return finishOperation()
	default:
		return finishOperation()
>>>>>>> cbe3bf6d
	}

	contextMessageOnError := fmt.Sprintf("failed to delete dogu %s", doguResource.Name)
	return r.handleOperationError(ctx, doguResource, deleteError, ErrorDeinstallEventReason, "Deinstallation failed.", contextMessageOnError, k8sv1.DoguStatusInstalled)
}

func (r *doguReconciler) handleOperationError(ctx context.Context, doguResource *k8sv1.Dogu, err error, operationEventReason string, message string, contextMessage string, requeueStatus string) (ctrl.Result, error) {
	printError := strings.ReplaceAll(err.Error(), "\n", "")
	r.recorder.Eventf(doguResource, v1.EventTypeWarning, operationEventReason, "%s Reason: %s.", message, printError)

	result, err := r.doguRequeueHandler.Handle(ctx, contextMessage, doguResource, err, func(dogu *k8sv1.Dogu) {
		doguResource.Status.Status = requeueStatus
	})
	if err != nil {
		r.recorder.Event(doguResource, v1.EventTypeWarning, ErrorOnRequeueEventReason, "Failed to requeue.")
		return ctrl.Result{}, fmt.Errorf("failed to handle requeue: %w", err)
	}

	return result, nil
}

func (r *doguReconciler) evaluateRequiredOperation(ctx context.Context, doguResource *k8sv1.Dogu) (operation, error) {
	logger := log.FromContext(ctx)
	if doguResource.DeletionTimestamp != nil && !doguResource.DeletionTimestamp.IsZero() {
		return Delete, nil
	}

	switch doguResource.Status.Status {
	case k8sv1.DoguStatusNotInstalled:
		return Install, nil
	case k8sv1.DoguStatusInstalled:
		// Checking if the resource spec field has changed is unnecessary because we
		// use a predicate to filter update events where specs don't change
		upgradeable, err := checkUpgradeability(doguResource, r.fetcher)
		if err != nil {
			printError := strings.ReplaceAll(err.Error(), "\n", "")
			r.recorder.Eventf(doguResource, v1.EventTypeWarning, operatorEventReason, "Could not check if dogu needs to be upgraded: %s", printError)

			return Ignore, err
		}

		if upgradeable {
			return Upgrade, nil
		}

		return Ignore, nil
	case k8sv1.DoguStatusInstalling:
		return Ignore, nil
	case k8sv1.DoguStatusDeleting:
		return Ignore, nil
	default:
		logger.Info(fmt.Sprintf("Found unknown operation for dogu status: %s", doguResource.Status.Status))
		return Ignore, nil
	}
}

// SetupWithManager sets up the controller with the manager.
func (r *doguReconciler) SetupWithManager(mgr ctrl.Manager) error {
	var eventFilter predicate.Predicate
	eventFilter = predicate.GenerationChangedPredicate{}
	if logging.CurrentLogLevel == logrus.DebugLevel {
		recorder := mgr.GetEventRecorderFor(k8sDoguOperatorFieldManagerName)
		eventFilter = doguResourceChangeDebugPredicate{recorder: recorder}
	}

	return ctrl.NewControllerManagedBy(mgr).
		For(&k8sv1.Dogu{}).
		// Since we don't want to process dogus with same spec we use a generation change predicate
		// as a filter to reduce the reconcile calls.
		// The predicate implements a function that will be invoked of every update event that
		// the k8s api will fire. On writing the objects spec field the k8s api
		// increments the generation field. The function compares this field from the old
		// and new dogu resource. If they are equal the reconcile loop will not be called.
		WithEventFilter(eventFilter).
		Complete(r)
}

func (r *doguReconciler) performUpgradeOperation(ctx context.Context, doguResource *k8sv1.Dogu) (ctrl.Result, error) {
	upgradeError := r.doguManager.Upgrade(ctx, doguResource)
	contextMessageOnError := fmt.Sprintf("failed to upgrade dogu %s", doguResource.Name)

	if upgradeError != nil {
		printError := strings.Replace(upgradeError.Error(), "\n", "", -1)
		r.recorder.Eventf(doguResource, v1.EventTypeWarning, upgrade.ErrorOnFailedUpgradeEventReason, "Dogu upgrade failed. Reason: %s.", printError)
	} else {
		r.recorder.Event(doguResource, v1.EventTypeNormal, upgrade.UpgradeEventReason, "Dogu upgrade successful.")
	}

	result, handleErr := r.doguRequeueHandler.Handle(ctx, contextMessageOnError, doguResource, upgradeError, func(dogu *k8sv1.Dogu) {
		// revert to Installed in case of requeueing after an error so that a upgrade
		// can be tried again.
		doguResource.Status.Status = k8sv1.DoguStatusInstalled
	})
	if handleErr != nil {
		r.recorder.Event(doguResource, v1.EventTypeWarning, ErrorOnRequeueEventReason, "Failed to requeue the dogu upgrade.")
		return requeueWithError(fmt.Errorf(handleRequeueErrMsg, handleErr))
	}

	return requeueOrFinishOperation(result)
}

func checkUpgradeability(doguResource *k8sv1.Dogu, fetcher localDoguFetcher) (bool, error) {
	fromDogu, err := fetcher.FetchInstalled(doguResource.Name)
	if err != nil {
		return false, err
	}

	checker := &upgradeChecker{}
	toDogu := &core.Dogu{Name: doguResource.Spec.Name, Version: doguResource.Spec.Version}

	return checker.IsUpgradeable(fromDogu, toDogu, doguResource.Spec.UpgradeConfig.ForceUpgrade)
}

// requeueWithError is a syntax sugar function to express that every non-nil error will result in a requeue
// operation.
//
// Use requeueOrFinishOperation() if the reconciler should requeue the operation because of the result instead of an
// error.
// Use finishOperation() if the reconciler should not requeue the operation.
func requeueWithError(err error) (ctrl.Result, error) {
	return ctrl.Result{}, err
}

// requeueOrFinishOperation is a syntax sugar function to express that the there is no error to handle but the result
// controls whether the current operation should be finished or requeued.
//
// Use requeueWithError() if the reconciler should requeue the operation because of a non-nil error.
// Use finishOperation() if the reconciler should not requeue the operation.
func requeueOrFinishOperation(result ctrl.Result) (ctrl.Result, error) {
	return result, nil
}

// finishOperation is a syntax sugar function to express that the current operation should be finished and not be
// requeued. This can happen if the operation was successful or even if an unhandleable error occurred which prevents
// requeueing.
//
// Use requeueOrFinishOperation() or requeueWithError() if the reconciler should requeue the operation.
func finishOperation() (ctrl.Result, error) {
	return ctrl.Result{}, nil
}

type doguResourceChangeDebugPredicate struct {
	predicate.Funcs
	recorder record.EventRecorder
}

// Update implements default UpdateEvent filter for validating generation change.
func (cp doguResourceChangeDebugPredicate) Update(e event.UpdateEvent) bool {

	objectDiff, objectInQuestion := buildResourceDiff(e.ObjectOld, e.ObjectNew)
	cp.recorder.Event(objectInQuestion, v1.EventTypeNormal, "Debug", objectDiff)

	if e.ObjectOld == nil {
		ctrl.Log.Error(nil, "Update event has no old object to update", "event", e)
		return false
	}

	if e.ObjectNew == nil {
		ctrl.Log.Error(nil, "Update event has no new object for update", "event", e)
		return false
	}

	return e.ObjectNew.GetGeneration() != e.ObjectOld.GetGeneration()
}

func buildResourceDiff(objOld client.Object, objNew client.Object) (string, client.Object) {
	var aOld client.Object
	var aNew client.Object

	// both values can be nil during creation or deletion (though not at the same time)
	// take care to provide a proper diff in any of these cases
	var objectInQuestion client.Object
	if objOld != nil {
		aOld = objOld
		objectInQuestion = aOld
	}
	if objNew != nil {
		aNew = objNew
		objectInQuestion = aNew
	}

	diff := cmp.Diff(aOld, aNew)

	return strings.ReplaceAll(diff, "\u00a0", " "), objectInQuestion
}<|MERGE_RESOLUTION|>--- conflicted
+++ resolved
@@ -22,11 +22,6 @@
 	"sigs.k8s.io/controller-runtime/pkg/event"
 	"sigs.k8s.io/controller-runtime/pkg/log"
 	"sigs.k8s.io/controller-runtime/pkg/predicate"
-<<<<<<< HEAD
-	"sigs.k8s.io/controller-runtime/pkg/reconcile"
-	"strings"
-=======
->>>>>>> cbe3bf6d
 )
 
 type operation int
@@ -40,13 +35,14 @@
 const (
 	DeinstallEventReason      = "Deinstallation"
 	ErrorDeinstallEventReason = "ErrDeinstallation"
-<<<<<<< HEAD
+)
+
+const (
 	SupportEventReason        = "Support"
 	ErrorOnSupportEventReason = "ErrSupport"
-=======
-)
-const (
->>>>>>> cbe3bf6d
+)
+
+const (
 	RequeueEventReason        = "Requeue"
 	ErrorOnRequeueEventReason = "ErrRequeue"
 )
@@ -117,7 +113,7 @@
 	}, nil
 }
 
-// Reconcile is part of the main kubernetes reconciliation loop which aims tomal
+// Reconcile is part of the main kubernetes reconciliation loop which aims to
 // move the current state of the cluster closer to the desired state.
 // For more details, check Reconcile and its Result here:
 // - https://pkg.go.dev/sigs.k8s.io/controller-runtime@v0.11.0/pkg/reconcile
@@ -136,28 +132,62 @@
 	if err != nil {
 		return requeueWithError(fmt.Errorf("failed to evaluate required operation: %w", err))
 	}
-
 	logger.Info(fmt.Sprintf("Required operation for Dogu %s/%s is: %s", doguResource.Namespace, doguResource.Name, requiredOperation.toString()))
 
 	switch requiredOperation {
 	case Install:
-		return r.handleInstallOperation(ctx, doguResource)
+		installError := r.doguManager.Install(ctx, doguResource)
+		contextMessageOnError := fmt.Sprintf("failed to install dogu %s", doguResource.Name)
+
+		if installError != nil {
+			printError := strings.Replace(installError.Error(), "\n", "", -1)
+			r.recorder.Eventf(doguResource, v1.EventTypeWarning, ErrorOnInstallEventReason, "Installation failed. Reason: %s.", printError)
+		} else {
+			r.recorder.Event(doguResource, v1.EventTypeNormal, InstallEventReason, "Installation successful.")
+		}
+
+		result, handleErr := r.doguRequeueHandler.Handle(ctx, contextMessageOnError, doguResource, installError, func(dogu *k8sv1.Dogu) {
+			doguResource.Status.Status = k8sv1.DoguStatusNotInstalled
+		})
+		if handleErr != nil {
+			r.recorder.Event(doguResource, v1.EventTypeWarning, ErrorOnRequeueEventReason, "Failed to requeue the installation.")
+			return requeueWithError(fmt.Errorf(handleRequeueErrMsg, handleErr))
+		}
+
+		return requeueOrFinishOperation(result)
 	case Upgrade:
 		supportResult, err := r.handleSupportFlag(ctx, doguResource)
 		if supportResult != nil {
 			return *supportResult, err
 		}
-		return ctrl.Result{}, nil
+		return r.performUpgradeOperation(ctx, doguResource)
 	case Delete:
-		return r.handleDeleteOperation(ctx, doguResource)
+		deleteError := r.doguManager.Delete(ctx, doguResource)
+		contextMessageOnError := fmt.Sprintf("failed to delete dogu %s", doguResource.Name)
+
+		if deleteError != nil {
+			printError := strings.Replace(deleteError.Error(), "\n", "", -1)
+			r.recorder.Eventf(doguResource, v1.EventTypeWarning, ErrorDeinstallEventReason, "Deinstallation failed. Reason: %s.", printError)
+		} else {
+			r.recorder.Event(doguResource, v1.EventTypeNormal, DeinstallEventReason, "Deinstallation successful.")
+		}
+
+		result, handleErr := r.doguRequeueHandler.Handle(ctx, contextMessageOnError, doguResource, deleteError, func(dogu *k8sv1.Dogu) {
+			doguResource.Status.Status = k8sv1.DoguStatusInstalled
+		})
+		if handleErr != nil {
+			r.recorder.Event(doguResource, v1.EventTypeWarning, ErrorOnRequeueEventReason, "Failed to requeue the deinstallation.")
+			return requeueWithError(fmt.Errorf(handleRequeueErrMsg, handleErr))
+		}
+
+		return requeueOrFinishOperation(result)
 	case Ignore:
-		return ctrl.Result{}, nil
+		return finishOperation()
 	default:
-		return ctrl.Result{}, nil
-	}
-}
-
-<<<<<<< HEAD
+		return finishOperation()
+	}
+}
+
 func (r *doguReconciler) handleSupportFlag(ctx context.Context, doguResource *k8sv1.Dogu) (*reconcile.Result, error) {
 	logger := log.FromContext(ctx)
 	// Only recognise support mode if dogu is installed.
@@ -183,85 +213,10 @@
 			logger.Info(fmt.Sprintf("Support mode is currently active for dogu %s", doguResource.Name))
 			r.recorder.Event(doguResource, v1.EventTypeNormal, SupportEventReason, "Support mode is active. Ignoring other events.")
 			return &ctrl.Result{}, nil
-=======
-		result, handleErr := r.doguRequeueHandler.Handle(ctx, contextMessageOnError, doguResource, installError, func(dogu *k8sv1.Dogu) {
-			doguResource.Status.Status = k8sv1.DoguStatusNotInstalled
-		})
-		if handleErr != nil {
-			r.recorder.Event(doguResource, v1.EventTypeWarning, ErrorOnRequeueEventReason, "Failed to requeue the installation.")
-			return requeueWithError(fmt.Errorf(handleRequeueErrMsg, handleErr))
-		}
-
-		return requeueOrFinishOperation(result)
-	case Upgrade:
-		return r.performUpgradeOperation(ctx, doguResource)
-	case Delete:
-		deleteError := r.doguManager.Delete(ctx, doguResource)
-		contextMessageOnError := fmt.Sprintf("failed to delete dogu %s", doguResource.Name)
-
-		if deleteError != nil {
-			printError := strings.Replace(deleteError.Error(), "\n", "", -1)
-			r.recorder.Eventf(doguResource, v1.EventTypeWarning, ErrorDeinstallEventReason, "Deinstallation failed. Reason: %s.", printError)
-		} else {
-			r.recorder.Event(doguResource, v1.EventTypeNormal, DeinstallEventReason, "Deinstallation successful.")
-		}
-
-		result, handleErr := r.doguRequeueHandler.Handle(ctx, contextMessageOnError, doguResource, deleteError, func(dogu *k8sv1.Dogu) {
-			doguResource.Status.Status = k8sv1.DoguStatusInstalled
-		})
-		if handleErr != nil {
-			r.recorder.Event(doguResource, v1.EventTypeWarning, ErrorOnRequeueEventReason, "Failed to requeue the deinstallation.")
-			return requeueWithError(fmt.Errorf(handleRequeueErrMsg, handleErr))
->>>>>>> cbe3bf6d
-		}
-	}
-
-<<<<<<< HEAD
+		}
+	}
+
 	return nil, nil
-}
-
-func (r *doguReconciler) handleInstallOperation(ctx context.Context, doguResource *k8sv1.Dogu) (ctrl.Result, error) {
-	installError := r.doguManager.Install(ctx, doguResource)
-	if installError == nil {
-		r.recorder.Event(doguResource, v1.EventTypeNormal, InstallEventReason, "Installation successful.")
-		return ctrl.Result{}, nil
-	}
-
-	contextMessageOnError := fmt.Sprintf("failed to install dogu %s", doguResource.Name)
-	return r.handleOperationError(ctx, doguResource, installError, ErrorOnInstallEventReason, "Installation failed.", contextMessageOnError, k8sv1.DoguStatusNotInstalled)
-}
-
-func (r *doguReconciler) handleDeleteOperation(ctx context.Context, doguResource *k8sv1.Dogu) (ctrl.Result, error) {
-	deleteError := r.doguManager.Delete(ctx, doguResource)
-	if deleteError == nil {
-		r.recorder.Event(doguResource, v1.EventTypeNormal, DeinstallEventReason, "Deinstallation successful.")
-		return ctrl.Result{}, nil
-=======
-		return requeueOrFinishOperation(result)
-	case Ignore:
-		return finishOperation()
-	default:
-		return finishOperation()
->>>>>>> cbe3bf6d
-	}
-
-	contextMessageOnError := fmt.Sprintf("failed to delete dogu %s", doguResource.Name)
-	return r.handleOperationError(ctx, doguResource, deleteError, ErrorDeinstallEventReason, "Deinstallation failed.", contextMessageOnError, k8sv1.DoguStatusInstalled)
-}
-
-func (r *doguReconciler) handleOperationError(ctx context.Context, doguResource *k8sv1.Dogu, err error, operationEventReason string, message string, contextMessage string, requeueStatus string) (ctrl.Result, error) {
-	printError := strings.ReplaceAll(err.Error(), "\n", "")
-	r.recorder.Eventf(doguResource, v1.EventTypeWarning, operationEventReason, "%s Reason: %s.", message, printError)
-
-	result, err := r.doguRequeueHandler.Handle(ctx, contextMessage, doguResource, err, func(dogu *k8sv1.Dogu) {
-		doguResource.Status.Status = requeueStatus
-	})
-	if err != nil {
-		r.recorder.Event(doguResource, v1.EventTypeWarning, ErrorOnRequeueEventReason, "Failed to requeue.")
-		return ctrl.Result{}, fmt.Errorf("failed to handle requeue: %w", err)
-	}
-
-	return result, nil
 }
 
 func (r *doguReconciler) evaluateRequiredOperation(ctx context.Context, doguResource *k8sv1.Dogu) (operation, error) {
