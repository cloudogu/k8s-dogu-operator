--- conflicted
+++ resolved
@@ -173,19 +173,14 @@
 		return fmt.Errorf("failed to register dogu: %w", err)
 	}
 
-<<<<<<< HEAD
-	logger.Info("Pull image...")
-	image, err := m.imageRegistry.PullImage(ctx, dogu.Image+":"+dogu.Version)
-=======
 	logger.Info("Create service accounts...")
 	err = m.ServiceAccountCreator.CreateServiceAccounts(ctx, doguResource, dogu)
 	if err != nil {
 		return fmt.Errorf("failed to create service accounts: %w", err)
 	}
 
-	logger.Info("Pull image config...")
-	imageConfig, err := m.ImageRegistry.PullImageConfig(ctx, dogu.Image+":"+dogu.Version)
->>>>>>> edb98ce9
+	logger.Info("Pull image...")
+	image, err := m.ImageRegistry.PullImage(ctx, dogu.Image+":"+dogu.Version)
 	if err != nil {
 		return fmt.Errorf("failed to pull image: %w", err)
 	}
@@ -339,7 +334,6 @@
 	}
 
 	logger.Info(fmt.Sprintf("Service %s/%s has been : %s", desiredService.Namespace, desiredService.Name, controllerutil.OperationResultCreated))
-
 	return nil
 }
 
