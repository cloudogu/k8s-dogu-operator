package resource

import (
	"bytes"
	"context"
	"fmt"
	"net/url"
	"os"

	"github.com/cloudogu/cesapp-lib/core"
	corev1 "k8s.io/api/core/v1"
	metav1 "k8s.io/apimachinery/pkg/apis/meta/v1"
	"k8s.io/client-go/kubernetes"
	"k8s.io/client-go/kubernetes/scheme"
	"k8s.io/client-go/rest"
	"k8s.io/client-go/tools/remotecommand"
	ctrl "sigs.k8s.io/controller-runtime"
)

<<<<<<< HEAD
// resourceStateError is returned when a specific resource (pod/dogu) is not ready yet.
type resourceStateError struct {
=======
// ResourceStateError is returned when a specific resource (pod/dogu) is not ready yet.
type ResourceStateError struct {
>>>>>>> cbe3bf6d
	sourceError error
	resource    metav1.Object
}

// Report returns the error in string representation
<<<<<<< HEAD
func (e *resourceStateError) Error() string {
=======
func (e *ResourceStateError) Error() string {
>>>>>>> cbe3bf6d
	return fmt.Sprintf("resource is not ready: %v, source error: %s", e.resource.GetName(), e.sourceError.Error())
}

// Requeue determines if the current dogu operation should be requeue when this error was responsible for its failure
<<<<<<< HEAD
func (e *resourceStateError) Requeue() bool {
=======
func (e *ResourceStateError) Requeue() bool {
>>>>>>> cbe3bf6d
	return true
}

// exposedCommandExecutor is the unit to execute exposed commands in a dogu
type exposedCommandExecutor struct {
	Client                 kubernetes.Interface `json:"client"`
	CoreV1RestClient       rest.Interface       `json:"coreV1RestClient"`
	CommandExecutorCreator func(config *rest.Config, method string, url *url.URL) (remotecommand.Executor, error)
}

// NewCommandExecutor creates a new instance of NewCommandExecutor
func NewCommandExecutor(client kubernetes.Interface, coreV1RestClient rest.Interface) *exposedCommandExecutor {
	return &exposedCommandExecutor{
		Client:                 client,
		CoreV1RestClient:       coreV1RestClient,
		CommandExecutorCreator: remotecommand.NewSPDYExecutor,
	}
}

func (ce *exposedCommandExecutor) allContainersReady(pod *corev1.Pod) bool {
	for _, condition := range pod.Status.Conditions {
		if condition.Type == corev1.ContainersReady {
			return true
		}
	}
	return false
}

// ExecCommand execs an exposed command in the first found pod of a dogu
func (ce *exposedCommandExecutor) ExecCommand(ctx context.Context, targetDogu string, namespace string,
	command *core.ExposedCommand, params []string) (*bytes.Buffer, error) {
	pod, err := ce.getTargetDoguPod(ctx, targetDogu, namespace)
	if err != nil {
		return nil, fmt.Errorf("failed to get pod for dogu %s: %w", targetDogu, err)
	}

	if !ce.allContainersReady(pod) {
<<<<<<< HEAD
		return nil, &resourceStateError{
=======
		return nil, &ResourceStateError{
>>>>>>> cbe3bf6d
			sourceError: fmt.Errorf("can't execute command in pod with status %v", pod.Status),
			resource:    pod,
		}
	}

	req := ce.getCreateExecRequest(pod, namespace, command, params)
	exec, err := ce.CommandExecutorCreator(ctrl.GetConfigOrDie(), "POST", req.URL())
	if err != nil {
<<<<<<< HEAD
		return nil, &resourceStateError{
=======
		return nil, &ResourceStateError{
>>>>>>> cbe3bf6d
			sourceError: fmt.Errorf("failed to create new spdy executor: %w", err),
			resource:    pod,
		}
	}

	buffer := bytes.NewBuffer([]byte{})
	err = exec.Stream(remotecommand.StreamOptions{
		Stdout: buffer,
		Stderr: os.Stderr,
		Tty:    true,
	})
	if err != nil {
<<<<<<< HEAD
		return nil, &resourceStateError{
=======
		return nil, &ResourceStateError{
>>>>>>> cbe3bf6d
			sourceError: err,
			resource:    pod,
		}
	}

	return buffer, nil
}

func (ce *exposedCommandExecutor) getCreateExecRequest(pod *corev1.Pod, namespace string,
	createCommand *core.ExposedCommand, params []string) *rest.Request {
	return ce.CoreV1RestClient.Post().
		Resource("pods").
		Name(pod.Name).
		Namespace(namespace).
		SubResource("exec").
		VersionedParams(&corev1.PodExecOptions{
			Command: append([]string{createCommand.Command}, params...),
			Stdin:   false,
			Stdout:  true,
			Stderr:  true,
			TTY:     true,
		}, scheme.ParameterCodec)
}

func (ce *exposedCommandExecutor) getTargetDoguPod(ctx context.Context, targetDogu string, namespace string) (*corev1.Pod, error) {
	listOptions := metav1.ListOptions{LabelSelector: "dogu=" + targetDogu}
	pods, err := ce.Client.CoreV1().Pods(namespace).List(ctx, listOptions)
	if err != nil {
		return nil, fmt.Errorf("failed to get pods: %w", err)
	}

	if len(pods.Items) == 0 {
		return nil, fmt.Errorf("found no pods for dogu %s", targetDogu)
	}

	return &pods.Items[0], nil
}<|MERGE_RESOLUTION|>--- conflicted
+++ resolved
@@ -17,32 +17,19 @@
 	ctrl "sigs.k8s.io/controller-runtime"
 )
 
-<<<<<<< HEAD
-// resourceStateError is returned when a specific resource (pod/dogu) is not ready yet.
-type resourceStateError struct {
-=======
 // ResourceStateError is returned when a specific resource (pod/dogu) is not ready yet.
 type ResourceStateError struct {
->>>>>>> cbe3bf6d
 	sourceError error
 	resource    metav1.Object
 }
 
 // Report returns the error in string representation
-<<<<<<< HEAD
-func (e *resourceStateError) Error() string {
-=======
 func (e *ResourceStateError) Error() string {
->>>>>>> cbe3bf6d
 	return fmt.Sprintf("resource is not ready: %v, source error: %s", e.resource.GetName(), e.sourceError.Error())
 }
 
 // Requeue determines if the current dogu operation should be requeue when this error was responsible for its failure
-<<<<<<< HEAD
-func (e *resourceStateError) Requeue() bool {
-=======
 func (e *ResourceStateError) Requeue() bool {
->>>>>>> cbe3bf6d
 	return true
 }
 
@@ -80,11 +67,7 @@
 	}
 
 	if !ce.allContainersReady(pod) {
-<<<<<<< HEAD
-		return nil, &resourceStateError{
-=======
 		return nil, &ResourceStateError{
->>>>>>> cbe3bf6d
 			sourceError: fmt.Errorf("can't execute command in pod with status %v", pod.Status),
 			resource:    pod,
 		}
@@ -93,11 +76,7 @@
 	req := ce.getCreateExecRequest(pod, namespace, command, params)
 	exec, err := ce.CommandExecutorCreator(ctrl.GetConfigOrDie(), "POST", req.URL())
 	if err != nil {
-<<<<<<< HEAD
-		return nil, &resourceStateError{
-=======
 		return nil, &ResourceStateError{
->>>>>>> cbe3bf6d
 			sourceError: fmt.Errorf("failed to create new spdy executor: %w", err),
 			resource:    pod,
 		}
@@ -110,11 +89,7 @@
 		Tty:    true,
 	})
 	if err != nil {
-<<<<<<< HEAD
-		return nil, &resourceStateError{
-=======
 		return nil, &ResourceStateError{
->>>>>>> cbe3bf6d
 			sourceError: err,
 			resource:    pod,
 		}
