package resource

import (
	"fmt"
	"strconv"
	"strings"

	imagev1 "github.com/google/go-containerregistry/pkg/v1"
	appsv1 "k8s.io/api/apps/v1"
	corev1 "k8s.io/api/core/v1"
	metav1 "k8s.io/apimachinery/pkg/apis/meta/v1"
	"k8s.io/apimachinery/pkg/runtime"
	"k8s.io/apimachinery/pkg/util/intstr"
	ctrl "sigs.k8s.io/controller-runtime"

	"github.com/cloudogu/cesapp-lib/core"
	k8sv1 "github.com/cloudogu/k8s-dogu-operator/api/v1"
	"github.com/cloudogu/k8s-dogu-operator/controllers/annotation"
	"github.com/cloudogu/k8s-dogu-operator/controllers/config"
	"github.com/cloudogu/k8s-dogu-operator/internal"
)

const (
	appLabelKey      = "app"
	appLabelValueCes = "ces"
)

const (
	nodeMasterFile = "node-master-file"
)

const (
	DoguReservedPath = "/tmp/dogu-reserved"
)

const (
	doguPodNamespace = "POD_NAMESPACE"
	doguPodName      = "POD_NAME"
)

const (
	chownInitContainerName  = "dogu-volume-chown-init"
	chownInitContainerImage = "busybox:1.36"
)

// kubernetesServiceAccountKind describes a service account on kubernetes.
const kubernetesServiceAccountKind = "k8s"

// resourceGenerator generate k8s resources for a given dogu. All resources will be referenced with the dogu resource
// as controller
type resourceGenerator struct {
	scheme           *runtime.Scheme
	doguLimitPatcher internal.LimitPatcher
}

// NewResourceGenerator creates a new generator for k8s resources
func NewResourceGenerator(scheme *runtime.Scheme, limitPatcher internal.LimitPatcher) *resourceGenerator {
	return &resourceGenerator{scheme: scheme, doguLimitPatcher: limitPatcher}
}

// CreateDoguDeployment creates a new instance of a deployment with a given dogu.json and dogu custom resource.
func (r *resourceGenerator) CreateDoguDeployment(doguResource *k8sv1.Dogu, dogu *core.Dogu) (*appsv1.Deployment, error) {
	podTemplate, err := r.GetPodTemplate(doguResource, dogu)
	if err != nil {
		return nil, err
	}

	// Don't use the dogu.version label in deployment since it cannot be updated in the spec.
	// Version labels only get applied to pods to discern them during an upgrade.
	appDoguNameLabels := GetAppLabel().Add(doguResource.GetDoguNameLabel())

	// Create deployment
	deployment := &appsv1.Deployment{ObjectMeta: metav1.ObjectMeta{
		Name:      doguResource.Name,
		Namespace: doguResource.Namespace,
		Labels:    appDoguNameLabels,
	}}

	deployment.Spec = buildDeploymentSpec(doguResource.GetDoguNameLabel(), podTemplate)

	fsGroupChangePolicy := corev1.FSGroupChangeOnRootMismatch

	if len(dogu.Volumes) > 0 {
		group, _ := strconv.Atoi(dogu.Volumes[0].Group)
		gid := int64(group)
		deployment.Spec.Template.Spec.SecurityContext = &corev1.PodSecurityContext{
			FSGroup:             &gid,
			FSGroupChangePolicy: &fsGroupChangePolicy,
		}
	}

	doguLimits, err := r.doguLimitPatcher.RetrievePodLimits(doguResource)
	if err != nil {
		return nil, fmt.Errorf("failed to retrieve resource limits for dogu [%s]: %w", doguResource.Name, err)
	}

	err = r.doguLimitPatcher.PatchDeployment(deployment, doguLimits)
	if err != nil {
		return nil, fmt.Errorf("failed to patch resource limits into dogu deployment [%s]: %w", doguResource.Name, err)
	}

	err = ctrl.SetControllerReference(doguResource, deployment, r.scheme)
	if err != nil {
		return nil, wrapControllerReferenceError(err)
	}

	return deployment, nil
}

// GetPodTemplate returns a pod template for the given dogu.
func (r *resourceGenerator) GetPodTemplate(doguResource *k8sv1.Dogu, dogu *core.Dogu) (*corev1.PodTemplateSpec, error) {
	volumes, err := createVolumes(doguResource, dogu)
	if err != nil {
		return nil, err
	}

	volumeMounts := createVolumeMounts(doguResource, dogu)
	envVars := []corev1.EnvVar{
		{Name: doguPodNamespace, Value: doguResource.GetNamespace()},
		{Name: doguPodName, ValueFrom: &corev1.EnvVarSource{
			FieldRef: &corev1.ObjectFieldSelector{
				FieldPath: "metadata.name",
			},
		}}}
	var startupProbe *corev1.Probe
	var livenessProbe *corev1.Probe
	var command []string
	var args []string
	startupProbe = CreateStartupProbe(dogu)
	livenessProbe = createLivenessProbe(dogu)
	pullPolicy := corev1.PullIfNotPresent
	if config.Stage == config.StageDevelopment {
		pullPolicy = corev1.PullAlways
	}

	allLabels := GetAppLabel().Add(doguResource.GetPodLabels())

<<<<<<< HEAD
	chownContainer, err := getChownInitContainer(dogu, doguResource)
	if err != nil {
		return nil, err
	}
	var initContainers []corev1.Container
	if chownContainer != nil {
		initContainers = append(initContainers, *chownContainer)
	}
=======
	// Avoid env vars like <service_name>_PORT="tcp://<ip>:<port>" because they could override regular dogu env vars.
	enableServiceLinks := false
>>>>>>> 5a5a30a3

	podTemplate := &corev1.PodTemplateSpec{
		ObjectMeta: metav1.ObjectMeta{
			Labels: allLabels,
		},
		Spec: corev1.PodSpec{
<<<<<<< HEAD
			ImagePullSecrets: []corev1.LocalObjectReference{{Name: "k8s-dogu-operator-docker-registry"}},
			Hostname:         doguResource.Name,
			Volumes:          volumes,
			InitContainers:   initContainers,
=======
			ImagePullSecrets:   []corev1.LocalObjectReference{{Name: "k8s-dogu-operator-docker-registry"}},
			Hostname:           doguResource.Name,
			Volumes:            volumes,
			EnableServiceLinks: &enableServiceLinks,
>>>>>>> 5a5a30a3
			Containers: []corev1.Container{{
				Command:         command,
				Args:            args,
				LivenessProbe:   livenessProbe,
				StartupProbe:    startupProbe,
				Name:            doguResource.Name,
				Image:           dogu.Image + ":" + dogu.Version,
				ImagePullPolicy: pullPolicy,
				VolumeMounts:    volumeMounts,
				Env:             envVars,
			}},
		},
	}

	accountName, ok := getKubernetesServiceAccount(dogu)
	if ok {
		podTemplate.Spec.ServiceAccountName = accountName
	}

	return podTemplate, nil
}

func getChownInitContainer(dogu *core.Dogu, doguResource *k8sv1.Dogu) (*corev1.Container, error) {
	// Skip chown volumes with dogu-operator client because these are volumes from configmaps and read only.
	filteredVolumes := filterVolumesWithClient(dogu.Volumes, doguOperatorClient)
	if len(filteredVolumes) == 0 {
		return nil, nil
	}

	initCommand := ""
	for index, volume := range filteredVolumes {
		uid, err := strconv.ParseInt(volume.Owner, 10, 64)
		if err != nil {
			return nil, fmt.Errorf("failed to parse owner id %s from volume %s: %w", volume.Owner, volume.Name, err)
		}
		gid, err := strconv.ParseInt(volume.Group, 10, 64)
		if err != nil {
			return nil, fmt.Errorf("failed to parse group id %s from volume %s: %w", volume.Group, volume.Name, err)
		}

		if uid > 0 && gid > 0 {
			mkdirCommand := fmt.Sprintf("mkdir -p %s", volume.Path)
			chownCommand := fmt.Sprintf("chown -R %s:%s %s", volume.Owner, volume.Group, volume.Path)
			if index == 0 {
				initCommand = fmt.Sprintf("%s && %s", mkdirCommand, chownCommand)
			} else {
				initCommand = fmt.Sprintf("%s && %s && %s", initCommand, mkdirCommand, chownCommand)
			}
		} else {
			return nil, fmt.Errorf("owner %d or group %d are not greater than 0", uid, gid)
		}
	}

	return &corev1.Container{
		Name:         chownInitContainerName,
		Image:        chownInitContainerImage,
		Command:      []string{"sh", "-c", initCommand},
		VolumeMounts: createDoguVolumeMounts(doguResource, dogu),
	}, nil
}

func filterVolumesWithClient(volumes []core.Volume, client string) []core.Volume {
	var filteredList []core.Volume
	for _, volume := range volumes {
		_, clientExists := volume.GetClient(client)
		// Skip chown volumes with dogu-operator client because these are volumes from configmaps and read only.
		if clientExists {
			continue
		}
		filteredList = append(filteredList, volume)
	}

	return filteredList
}

func getKubernetesServiceAccount(dogu *core.Dogu) (string, bool) {
	for _, account := range dogu.ServiceAccounts {
		if account.Kind == kubernetesServiceAccountKind && account.Type == doguOperatorClient {
			return dogu.GetSimpleName(), true
		}
	}

	return "", false
}

func buildDeploymentSpec(selectorLabels map[string]string, podTemplate *corev1.PodTemplateSpec) appsv1.DeploymentSpec {
	return appsv1.DeploymentSpec{
		Selector: &metav1.LabelSelector{MatchLabels: selectorLabels},
		Strategy: appsv1.DeploymentStrategy{
			Type: "Recreate",
		},
		Template: *podTemplate,
	}
}

func createLivenessProbe(dogu *core.Dogu) *corev1.Probe {
	for _, healthCheck := range dogu.HealthChecks {
		if healthCheck.Type == "tcp" {
			return &corev1.Probe{
				ProbeHandler: corev1.ProbeHandler{
					TCPSocket: &corev1.TCPSocketAction{Port: intstr.IntOrString{IntVal: int32(healthCheck.Port)}},
				},
				TimeoutSeconds:   1,
				PeriodSeconds:    10,
				SuccessThreshold: 1,
				// Setting this value to low makes some dogus unable to start that require a certain amount of time.
				// The default value is set to 30 min.
				FailureThreshold: 6 * 30,
			}
		}
	}
	return nil
}

func CreateStartupProbe(dogu *core.Dogu) *corev1.Probe {
	for _, healthCheck := range dogu.HealthChecks {
		if healthCheck.Type == "state" {
			return &corev1.Probe{
				ProbeHandler: corev1.ProbeHandler{
					Exec: &corev1.ExecAction{Command: []string{"bash", "-c", "[[ $(doguctl state) == \"ready\" ]]"}},
				},
				TimeoutSeconds:   1,
				PeriodSeconds:    10,
				SuccessThreshold: 1,
				// Setting this value to low makes some dogus unable to start that require a certain amount of time.
				// The default value is set to 30 min.
				FailureThreshold: 6 * 30,
			}
		}
	}
	return nil
}

// GetAppLabel returns an app label which all CES resource may receive for general selection.
func GetAppLabel() k8sv1.CesMatchingLabels {
	return map[string]string{appLabelKey: appLabelValueCes}
}

// CreateDoguService creates a new instance of a service with the given dogu custom resource and container image.
// The container image is used to extract the exposed ports. The created service is rather meant for cluster-internal
// apps and dogus (f. e. postgresql) which do not need external access. The given container image config provides
// the service ports to the created service.
func (r *resourceGenerator) CreateDoguService(doguResource *k8sv1.Dogu, imageConfig *imagev1.ConfigFile) (*corev1.Service, error) {
	appDoguLabels := GetAppLabel().Add(doguResource.GetDoguNameLabel())

	service := &corev1.Service{
		ObjectMeta: metav1.ObjectMeta{
			Name:      doguResource.Name,
			Namespace: doguResource.Namespace,
			Labels:    appDoguLabels,
		},
		Spec: corev1.ServiceSpec{
			Type:     corev1.ServiceTypeClusterIP,
			Selector: doguResource.GetDoguNameLabel(),
			Ports:    []corev1.ServicePort{},
		},
	}

	for exposedPort := range imageConfig.Config.ExposedPorts {
		port, protocol, err := annotation.SplitImagePortConfig(exposedPort)
		if err != nil {
			return service, fmt.Errorf("error splitting port config: %w", err)
		}
		service.Spec.Ports = append(service.Spec.Ports, corev1.ServicePort{
			Name:     strconv.Itoa(int(port)),
			Protocol: protocol,
			Port:     port,
		})
	}

	cesServiceAnnotationCreator := annotation.CesServiceAnnotator{}
	err := cesServiceAnnotationCreator.AnnotateService(service, &imageConfig.Config)
	if err != nil {
		return nil, fmt.Errorf("failed to annotate service: %w", err)
	}

	err = ctrl.SetControllerReference(doguResource, service, r.scheme)
	if err != nil {
		return nil, wrapControllerReferenceError(err)
	}

	return service, nil
}

// CreateDoguExposedServices creates a new instance of a LoadBalancer service for each exposed port.
// The created service is rather meant for cluster-external access. The given dogu provides the service ports to the
// created service. An additional ingress rule must be created in order to map the arbitrary port to something useful
// (see K8s-service-discovery).
func (r *resourceGenerator) CreateDoguExposedServices(doguResource *k8sv1.Dogu, dogu *core.Dogu) ([]*corev1.Service, error) {
	exposedServices := make([]*corev1.Service, 0)
	appDoguLabels := GetAppLabel().Add(doguResource.GetDoguNameLabel())

	for _, exposedPort := range dogu.ExposedPorts {
		ipSingleStackPolicy := corev1.IPFamilyPolicySingleStack
		exposedService := &corev1.Service{
			ObjectMeta: metav1.ObjectMeta{
				Name:      fmt.Sprintf("%s-exposed-%d", doguResource.Name, exposedPort.Host),
				Namespace: doguResource.Namespace,
				Labels:    appDoguLabels,
			},
			Spec: corev1.ServiceSpec{
				Type:           corev1.ServiceTypeLoadBalancer,
				IPFamilyPolicy: &ipSingleStackPolicy,
				IPFamilies:     []corev1.IPFamily{corev1.IPv4Protocol},
				Selector:       doguResource.GetDoguNameLabel(),
				Ports: []corev1.ServicePort{{
					Name:       strconv.Itoa(exposedPort.Host),
					Protocol:   corev1.Protocol(strings.ToUpper(exposedPort.Type)),
					Port:       int32(exposedPort.Host),
					TargetPort: intstr.FromInt(exposedPort.Container),
				}},
			},
		}

		err := ctrl.SetControllerReference(doguResource, exposedService, r.scheme)
		if err != nil {
			return nil, wrapControllerReferenceError(err)
		}

		exposedServices = append(exposedServices, exposedService)
	}

	return exposedServices, nil
}

// CreateDoguSecret generates a secret with a given data map for the dogu
func (r *resourceGenerator) CreateDoguSecret(doguResource *k8sv1.Dogu, stringData map[string]string) (*corev1.Secret, error) {
	appDoguLabels := GetAppLabel().Add(doguResource.GetDoguNameLabel())
	secret := &corev1.Secret{
		ObjectMeta: metav1.ObjectMeta{
			Name:      doguResource.GetPrivateVolumeName(),
			Namespace: doguResource.Namespace,
			Labels:    appDoguLabels,
		},
		StringData: stringData}

	err := ctrl.SetControllerReference(doguResource, secret, r.scheme)
	if err != nil {
		return nil, wrapControllerReferenceError(err)
	}

	return secret, nil
}

func wrapControllerReferenceError(err error) error {
	return fmt.Errorf("failed to set controller reference: %w", err)
}<|MERGE_RESOLUTION|>--- conflicted
+++ resolved
@@ -135,7 +135,9 @@
 
 	allLabels := GetAppLabel().Add(doguResource.GetPodLabels())
 
-<<<<<<< HEAD
+	// Avoid env vars like <service_name>_PORT="tcp://<ip>:<port>" because they could override regular dogu env vars.
+	enableServiceLinks := false
+
 	chownContainer, err := getChownInitContainer(dogu, doguResource)
 	if err != nil {
 		return nil, err
@@ -144,27 +146,17 @@
 	if chownContainer != nil {
 		initContainers = append(initContainers, *chownContainer)
 	}
-=======
-	// Avoid env vars like <service_name>_PORT="tcp://<ip>:<port>" because they could override regular dogu env vars.
-	enableServiceLinks := false
->>>>>>> 5a5a30a3
 
 	podTemplate := &corev1.PodTemplateSpec{
 		ObjectMeta: metav1.ObjectMeta{
 			Labels: allLabels,
 		},
 		Spec: corev1.PodSpec{
-<<<<<<< HEAD
 			ImagePullSecrets: []corev1.LocalObjectReference{{Name: "k8s-dogu-operator-docker-registry"}},
 			Hostname:         doguResource.Name,
 			Volumes:          volumes,
+			EnableServiceLinks: &enableServiceLinks,
 			InitContainers:   initContainers,
-=======
-			ImagePullSecrets:   []corev1.LocalObjectReference{{Name: "k8s-dogu-operator-docker-registry"}},
-			Hostname:           doguResource.Name,
-			Volumes:            volumes,
-			EnableServiceLinks: &enableServiceLinks,
->>>>>>> 5a5a30a3
 			Containers: []corev1.Container{{
 				Command:         command,
 				Args:            args,
