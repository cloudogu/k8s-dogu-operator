package resource

import (
	"fmt"
	"strconv"
	"strings"

	"sigs.k8s.io/controller-runtime/pkg/log"

	"github.com/cloudogu/cesapp-lib/core"
	k8sv1 "github.com/cloudogu/k8s-dogu-operator/api/v1"
	"github.com/cloudogu/k8s-dogu-operator/controllers/annotation"
	"github.com/cloudogu/k8s-dogu-operator/controllers/config"
	"github.com/cloudogu/k8s-dogu-operator/controllers/limit"
	imagev1 "github.com/google/go-containerregistry/pkg/v1"
	appsv1 "k8s.io/api/apps/v1"
	corev1 "k8s.io/api/core/v1"
	"k8s.io/apimachinery/pkg/api/resource"
	metav1 "k8s.io/apimachinery/pkg/apis/meta/v1"
	"k8s.io/apimachinery/pkg/runtime"
	"k8s.io/apimachinery/pkg/util/intstr"
	ctrl "sigs.k8s.io/controller-runtime"
)

const (
	cesLabel          = "ces"
	nodeMasterFile    = "node-master-file"
	doguPodNamespace  = "POD_NAMESPACE"
	doguPodName       = "POD_NAME"
	SupportModeEnvVar = "SUPPORT_MODE"
)

<<<<<<< HEAD
// ResourceGenerator generate k8s resources for a given dogu. All resources will be referenced with the dogu resource
=======
const doguPodNamespace = "POD_NAMESPACE"
const doguPodName = "POD_NAME"

// resourceGenerator generate k8s resources for a given dogu. All resources will be referenced with the dogu resource
>>>>>>> cbe3bf6d
// as controller
type resourceGenerator struct {
	scheme           *runtime.Scheme
	doguLimitPatcher limitPatcher
}

// NewResourceGenerator creates a new generator for k8s resources
func NewResourceGenerator(scheme *runtime.Scheme, limitPatcher limitPatcher) *resourceGenerator {
	return &resourceGenerator{scheme: scheme, doguLimitPatcher: limitPatcher}
}

type limitPatcher interface {
	// RetrievePodLimits reads all container keys from the dogu configuration and creates a DoguLimits object.
	RetrievePodLimits(doguResource *k8sv1.Dogu) (limit.DoguLimits, error)
	// PatchDeployment patches the given deployment with the resource limits provided.
	PatchDeployment(deployment *appsv1.Deployment, limits limit.DoguLimits) error
}

<<<<<<< HEAD
func (r *ResourceGenerator) getDoguLabels(doguResource *k8sv1.Dogu) map[string]string {
	return map[string]string{"dogu": doguResource.Name}
}

// GetPodTemplate returns a pod template for the given dogu. If the support mode flag is set to true, the pod template
// receives a custom command which turns the pod to a sleep infinity mode.
func (r *ResourceGenerator) GetPodTemplate(doguResource *k8sv1.Dogu, dogu *core.Dogu, supportMode bool) *corev1.PodTemplateSpec {
	volumes := getVolumesForDogu(doguResource, dogu)
	volumeMounts := getVolumeMountsForDogu(doguResource, dogu)
	envVars := []corev1.EnvVar{
		{Name: doguPodNamespace, Value: doguResource.GetNamespace()},
		{Name: doguPodName, ValueFrom: &corev1.EnvVarSource{
			FieldRef: &corev1.ObjectFieldSelector{
				FieldPath: "metadata.name",
			},
		}}}
	var startupProbe *corev1.Probe
	var livenessProbe *corev1.Probe
	var command []string
	var args []string
	if !supportMode {
		startupProbe = createStartupProbe(dogu)
		livenessProbe = createLivenessProbe(dogu)
	} else {
		command = []string{"/bin/bash", "-c", "--"}
		args = []string{"while true; do sleep 5; done;"}
		envVars = append(envVars, corev1.EnvVar{Name: SupportModeEnvVar, Value: "true"})
	}

	pullPolicy := corev1.PullIfNotPresent
	if config.Stage == config.StageDevelopment {
		pullPolicy = corev1.PullAlways
	}

	return &corev1.PodTemplateSpec{
		ObjectMeta: metav1.ObjectMeta{
			Labels: r.getDoguLabels(doguResource),
		},
		Spec: corev1.PodSpec{
			ImagePullSecrets: []corev1.LocalObjectReference{{Name: "k8s-dogu-operator-docker-registry"}},
			Hostname:         doguResource.Name,
			Volumes:          volumes,
			Containers: []corev1.Container{{
				Command:         command,
				Args:            args,
				LivenessProbe:   livenessProbe,
				StartupProbe:    startupProbe,
				Name:            doguResource.Name,
				Image:           dogu.Image + ":" + dogu.Version,
				ImagePullPolicy: pullPolicy,
				VolumeMounts:    volumeMounts,
				Env:             envVars,
			}},
		},
	}
}

// GetDoguDeployment creates a new instance of a deployment with a given dogu.json and dogu custom resource
func (r *ResourceGenerator) GetDoguDeployment(doguResource *k8sv1.Dogu, dogu *core.Dogu, customDeployment *appsv1.Deployment) (*appsv1.Deployment, error) {
	podTemplate := r.GetPodTemplate(doguResource, dogu, false)
=======
// CreateDoguDeployment creates a new instance of a deployment with a given dogu.json and dogu custom resource
func (r *resourceGenerator) CreateDoguDeployment(doguResource *k8sv1.Dogu, dogu *core.Dogu, customDeployment *appsv1.Deployment) (*appsv1.Deployment, error) {
	volumes := createVolumesForDogu(doguResource, dogu)
	volumeMounts := createVolumeMountsForDogu(doguResource, dogu)
	startupProbe := createStartupProbe(dogu)
	livenessProbe := createLivenessProbe(dogu)
>>>>>>> cbe3bf6d

	// Create deployment
	deployment := &appsv1.Deployment{ObjectMeta: metav1.ObjectMeta{
		Name:      doguResource.Name,
		Namespace: doguResource.Namespace,
	}}

	labels := r.getDoguLabels(doguResource)
	deployment.ObjectMeta.Labels = labels

	deployment.Spec = buildDeploymentSpec(doguResource, dogu, labels, volumes, livenessProbe, startupProbe, pullPolicy, volumeMounts)

	fsGroupChangePolicy := corev1.FSGroupChangeOnRootMismatch

	if len(dogu.Volumes) > 0 {
		group, _ := strconv.Atoi(dogu.Volumes[0].Group)
		gid := int64(group)
		deployment.Spec.Template.Spec.SecurityContext = &corev1.PodSecurityContext{
			FSGroup:             &gid,
			FSGroupChangePolicy: &fsGroupChangePolicy,
		}
	}

	err := ctrl.SetControllerReference(doguResource, deployment, r.scheme)
	if err != nil {
		return nil, wrapControllerReferenceError(err)
	}

	applyValuesFromCustomDeployment(deployment, customDeployment)

	doguLimits, err := r.doguLimitPatcher.RetrievePodLimits(doguResource)
	if err != nil {
		return nil, fmt.Errorf("failed to retrieve resource limits for dogu [%s]: %w", doguResource.Name, err)
	}

	err = r.doguLimitPatcher.PatchDeployment(deployment, doguLimits)
	if err != nil {
		return nil, fmt.Errorf("failed to patch resource limits into dogu deployment [%s]: %w", doguResource.Name, err)
	}

	return deployment, nil
}

func buildDeploymentSpec(
	doguResource *k8sv1.Dogu,
	dogu *core.Dogu,
	labels map[string]string,
	volumes []corev1.Volume,
	livenessProbe *corev1.Probe,
	startupProbe *corev1.Probe,
	pullPolicy corev1.PullPolicy,
	volumeMounts []corev1.VolumeMount,
) appsv1.DeploymentSpec {
	image := dogu.Image + ":" + dogu.Version

	return appsv1.DeploymentSpec{
		Selector: &metav1.LabelSelector{MatchLabels: labels},
		Strategy: appsv1.DeploymentStrategy{
			Type: "Recreate",
		},
<<<<<<< HEAD
		Template: *podTemplate,
=======
		Template: corev1.PodTemplateSpec{
			ObjectMeta: metav1.ObjectMeta{
				Labels: labels,
			},
			Spec: corev1.PodSpec{
				ImagePullSecrets: []corev1.LocalObjectReference{{Name: "k8s-dogu-operator-docker-registry"}},
				Hostname:         doguResource.Name,
				Volumes:          volumes,
				Containers: []corev1.Container{{
					LivenessProbe:   livenessProbe,
					StartupProbe:    startupProbe,
					Name:            doguResource.Name,
					Image:           image,
					ImagePullPolicy: pullPolicy,
					VolumeMounts:    volumeMounts,
					Env: []corev1.EnvVar{
						{Name: doguPodNamespace, Value: doguResource.GetNamespace()},
						{Name: doguPodName, ValueFrom: &corev1.EnvVarSource{
							FieldRef: &corev1.ObjectFieldSelector{
								FieldPath: "metadata.name",
							},
						}},
					},
				}},
			},
		},
>>>>>>> cbe3bf6d
	}
}

func applyValuesFromCustomDeployment(desiredDeployment *appsv1.Deployment, patchingDeployment *appsv1.Deployment) {
	logger := ctrl.Log

	if patchingDeployment == nil {
		return
	}

	if patchingDeployment.Spec.Template.Spec.ServiceAccountName != "" {
		logger.Info("Found service account in custom deployment from k8s folder. Injecting into the deployment generated by the operator.")
		desiredDeployment.Spec.Template.Spec.ServiceAccountName = patchingDeployment.Spec.Template.Spec.ServiceAccountName
	}

	updateCustomVolumes(desiredDeployment, patchingDeployment)
	updateCustomVolumeMounts(desiredDeployment, patchingDeployment)
}

func updateCustomVolumeMounts(desiredDeployment *appsv1.Deployment, patchingDeployment *appsv1.Deployment) {
	if patchingDeployment.Spec.Template.Spec.Volumes != nil && len(patchingDeployment.Spec.Template.Spec.Volumes) > 0 {
		ctrl.Log.Info("Found custom volumes in custom deployment from k8s folder. Injecting into the deployment generated by the operator.")
		if desiredDeployment.Spec.Template.Spec.Volumes == nil {
			desiredDeployment.Spec.Template.Spec.Volumes = []corev1.Volume{}
		}

		desiredDeployment.Spec.Template.Spec.Volumes = append(desiredDeployment.Spec.Template.Spec.Volumes, patchingDeployment.Spec.Template.Spec.Volumes...)
	}
}

func updateCustomVolumes(desiredDeployment, patchingDeployment *appsv1.Deployment) {
	for i, containerGenerated := range desiredDeployment.Spec.Template.Spec.Containers {
		for _, containerProvided := range patchingDeployment.Spec.Template.Spec.Containers {
			if isContainerToReceiveVolumeMounts(containerGenerated, containerProvided) {
				log.Log.Info("Found custom volume mounts in custom deployment from k8s folder. Injecting into the deployment generated by the operator.")
				if containerGenerated.VolumeMounts == nil {
					containerGenerated.VolumeMounts = []corev1.VolumeMount{}
				}

				containerGenerated.VolumeMounts = append(containerGenerated.VolumeMounts, containerProvided.VolumeMounts...)
				desiredDeployment.Spec.Template.Spec.Containers[i].VolumeMounts = containerGenerated.VolumeMounts
			}
		}
	}
}

func isContainerToReceiveVolumeMounts(containerGenerated, containerProvided corev1.Container) bool {
	return containerGenerated.Name == containerProvided.Name &&
		containerProvided.VolumeMounts != nil && len(containerProvided.VolumeMounts) > 0
}

func createLivenessProbe(dogu *core.Dogu) *corev1.Probe {
	for _, healthCheck := range dogu.HealthChecks {
		if healthCheck.Type == "tcp" {
			return &corev1.Probe{
				ProbeHandler: corev1.ProbeHandler{
					TCPSocket: &corev1.TCPSocketAction{Port: intstr.IntOrString{IntVal: int32(healthCheck.Port)}},
				},
				TimeoutSeconds:   1,
				PeriodSeconds:    10,
				SuccessThreshold: 1,
				FailureThreshold: 3,
			}
		}
	}
	return nil
}

func createStartupProbe(dogu *core.Dogu) *corev1.Probe {
	for _, healthCheck := range dogu.HealthChecks {
		if healthCheck.Type == "state" {
			return &corev1.Probe{
				ProbeHandler: corev1.ProbeHandler{
					Exec: &corev1.ExecAction{Command: []string{"bash", "-c", "[[ $(doguctl state) == \"ready\" ]]"}},
				},
				TimeoutSeconds:   1,
				PeriodSeconds:    10,
				SuccessThreshold: 1,
				FailureThreshold: 3,
			}
		}
	}
	return nil
}

func createVolumesForDogu(doguResource *k8sv1.Dogu, dogu *core.Dogu) []corev1.Volume {
	nodeMasterVolume := corev1.Volume{
		Name: nodeMasterFile,
		VolumeSource: corev1.VolumeSource{
			ConfigMap: &corev1.ConfigMapVolumeSource{
				LocalObjectReference: corev1.LocalObjectReference{Name: nodeMasterFile},
			},
		},
	}

	mode := int32(0744)

	privateVolume := corev1.Volume{
		Name: doguResource.GetPrivateVolumeName(),
		VolumeSource: corev1.VolumeSource{
			Secret: &corev1.SecretVolumeSource{
				SecretName:  doguResource.GetPrivateVolumeName(),
				DefaultMode: &mode,
			},
		},
	}

	volumes := []corev1.Volume{
		nodeMasterVolume,
		privateVolume,
	}

	if len(dogu.Volumes) > 0 {
		dataVolume := corev1.Volume{
			Name: doguResource.GetDataVolumeName(),
			VolumeSource: corev1.VolumeSource{
				PersistentVolumeClaim: &corev1.PersistentVolumeClaimVolumeSource{
					ClaimName: doguResource.Name,
				},
			},
		}
		volumes = append(volumes, dataVolume)
	}

	return volumes
}

func createVolumeMountsForDogu(doguResource *k8sv1.Dogu, dogu *core.Dogu) []corev1.VolumeMount {
	doguVolumeMounts := []corev1.VolumeMount{
		{
			Name:      nodeMasterFile,
			ReadOnly:  true,
			MountPath: "/etc/ces/node_master",
			SubPath:   "node_master",
		},
		{
			Name:      doguResource.GetPrivateVolumeName(),
			ReadOnly:  true,
			MountPath: "/private",
		},
	}

	for _, doguVolume := range dogu.Volumes {
		newVolume := corev1.VolumeMount{
			Name:      doguResource.GetDataVolumeName(),
			ReadOnly:  false,
			MountPath: doguVolume.Path,
			SubPath:   doguVolume.Name,
		}
		doguVolumeMounts = append(doguVolumeMounts, newVolume)
	}

	return doguVolumeMounts
}

// CreateDoguService creates a new instance of a service with the given dogu custom resource and container image.
// The container image is used to extract the exposed ports. The created service is rather meant for cluster-internal
// apps and dogus (f. e. postgresql) which do not need external access. The given container image config provides
// the service ports to the created service.
func (r *resourceGenerator) CreateDoguService(doguResource *k8sv1.Dogu, imageConfig *imagev1.ConfigFile) (*corev1.Service, error) {
	service := &corev1.Service{
		ObjectMeta: metav1.ObjectMeta{
			Name:      doguResource.Name,
			Namespace: doguResource.Namespace,
			Labels:    map[string]string{"app": cesLabel, "dogu": doguResource.Name},
		},
		Spec: corev1.ServiceSpec{
			Type:     corev1.ServiceTypeClusterIP,
			Selector: map[string]string{"dogu": doguResource.Name},
			Ports:    []corev1.ServicePort{},
		},
	}

	for exposedPort := range imageConfig.Config.ExposedPorts {
		port, protocol, err := annotation.SplitImagePortConfig(exposedPort)
		if err != nil {
			return service, fmt.Errorf("error splitting port config: %w", err)
		}
		service.Spec.Ports = append(service.Spec.Ports, corev1.ServicePort{
			Name:     strconv.Itoa(int(port)),
			Protocol: protocol,
			Port:     port,
		})
	}

	cesServiceAnnotationCreator := annotation.CesServiceAnnotator{}
	err := cesServiceAnnotationCreator.AnnotateService(service, &imageConfig.Config)
	if err != nil {
		return nil, fmt.Errorf("failed to annotate service: %w", err)
	}

	err = ctrl.SetControllerReference(doguResource, service, r.scheme)
	if err != nil {
		return nil, wrapControllerReferenceError(err)
	}

	return service, nil
}

// CreateDoguExposedServices creates a new instance of a LoadBalancer service for each exposed port.
// The created service is rather meant for cluster-external access. The given dogu provides the service ports to the
// created service. An additional ingress rule must be created in order to map the arbitrary port to something useful
// (see K8s-service-discovery).
func (r *resourceGenerator) CreateDoguExposedServices(doguResource *k8sv1.Dogu, dogu *core.Dogu) ([]*corev1.Service, error) {
	exposedServices := make([]*corev1.Service, 0)

	for _, exposedPort := range dogu.ExposedPorts {
		ipSingleStackPolicy := corev1.IPFamilyPolicySingleStack
		exposedService := &corev1.Service{
			ObjectMeta: metav1.ObjectMeta{
				Name:      fmt.Sprintf("%s-exposed-%d", doguResource.Name, exposedPort.Host),
				Namespace: doguResource.Namespace,
				Labels:    map[string]string{"app": cesLabel, "dogu": doguResource.Name},
			},
			Spec: corev1.ServiceSpec{
				Type:           corev1.ServiceTypeLoadBalancer,
				IPFamilyPolicy: &ipSingleStackPolicy,
				IPFamilies:     []corev1.IPFamily{corev1.IPv4Protocol},
				Selector:       map[string]string{"dogu": doguResource.Name},
				Ports: []corev1.ServicePort{{
					Name:       strconv.Itoa(exposedPort.Host),
					Protocol:   corev1.Protocol(strings.ToUpper(exposedPort.Type)),
					Port:       int32(exposedPort.Host),
					TargetPort: intstr.FromInt(exposedPort.Container),
				}},
			},
		}

		err := ctrl.SetControllerReference(doguResource, exposedService, r.scheme)
		if err != nil {
			return nil, wrapControllerReferenceError(err)
		}

		exposedServices = append(exposedServices, exposedService)
	}

	return exposedServices, nil
}

// CreateDoguPVC creates a persistent volume claim with a 5Gi storage for the given dogu
func (r *resourceGenerator) CreateDoguPVC(doguResource *k8sv1.Dogu) (*corev1.PersistentVolumeClaim, error) {
	doguPvc := &corev1.PersistentVolumeClaim{
		ObjectMeta: metav1.ObjectMeta{
			Name:      doguResource.Name,
			Namespace: doguResource.Namespace,
		},
	}

	doguPvc.ObjectMeta.Labels = map[string]string{"app": cesLabel, "dogu": doguResource.Name}
	doguPvc.Spec = corev1.PersistentVolumeClaimSpec{
		AccessModes: []corev1.PersistentVolumeAccessMode{corev1.ReadWriteOnce},
		Resources: corev1.ResourceRequirements{
			Requests: corev1.ResourceList{
				corev1.ResourceStorage: resource.MustParse("5Gi"),
			},
		},
	}

	err := ctrl.SetControllerReference(doguResource, doguPvc, r.scheme)
	if err != nil {
		return nil, wrapControllerReferenceError(err)
	}

	return doguPvc, nil
}

// CreateDoguSecret generates a secret with a given data map for the dogu
func (r *resourceGenerator) CreateDoguSecret(doguResource *k8sv1.Dogu, stringData map[string]string) (*corev1.Secret, error) {
	secret := &corev1.Secret{ObjectMeta: metav1.ObjectMeta{
		Name:      doguResource.GetPrivateVolumeName(),
		Namespace: doguResource.Namespace,
		Labels:    map[string]string{"app": cesLabel, "dogu": doguResource.Name}},
		StringData: stringData}

	err := ctrl.SetControllerReference(doguResource, secret, r.scheme)
	if err != nil {
		return nil, wrapControllerReferenceError(err)
	}

	return secret, nil
}

func wrapControllerReferenceError(err error) error {
	return fmt.Errorf("failed to set controller reference: %w", err)
}<|MERGE_RESOLUTION|>--- conflicted
+++ resolved
@@ -30,14 +30,7 @@
 	SupportModeEnvVar = "SUPPORT_MODE"
 )
 
-<<<<<<< HEAD
-// ResourceGenerator generate k8s resources for a given dogu. All resources will be referenced with the dogu resource
-=======
-const doguPodNamespace = "POD_NAMESPACE"
-const doguPodName = "POD_NAME"
-
 // resourceGenerator generate k8s resources for a given dogu. All resources will be referenced with the dogu resource
->>>>>>> cbe3bf6d
 // as controller
 type resourceGenerator struct {
 	scheme           *runtime.Scheme
@@ -56,16 +49,15 @@
 	PatchDeployment(deployment *appsv1.Deployment, limits limit.DoguLimits) error
 }
 
-<<<<<<< HEAD
-func (r *ResourceGenerator) getDoguLabels(doguResource *k8sv1.Dogu) map[string]string {
+func (r *resourceGenerator) getDoguLabels(doguResource *k8sv1.Dogu) map[string]string {
 	return map[string]string{"dogu": doguResource.Name}
 }
 
 // GetPodTemplate returns a pod template for the given dogu. If the support mode flag is set to true, the pod template
 // receives a custom command which turns the pod to a sleep infinity mode.
-func (r *ResourceGenerator) GetPodTemplate(doguResource *k8sv1.Dogu, dogu *core.Dogu, supportMode bool) *corev1.PodTemplateSpec {
-	volumes := getVolumesForDogu(doguResource, dogu)
-	volumeMounts := getVolumeMountsForDogu(doguResource, dogu)
+func (r *resourceGenerator) GetPodTemplate(doguResource *k8sv1.Dogu, dogu *core.Dogu, supportMode bool) *corev1.PodTemplateSpec {
+	volumes := createVolumesForDogu(doguResource, dogu)
+	volumeMounts := createVolumeMountsForDogu(doguResource, dogu)
 	envVars := []corev1.EnvVar{
 		{Name: doguPodNamespace, Value: doguResource.GetNamespace()},
 		{Name: doguPodName, ValueFrom: &corev1.EnvVarSource{
@@ -114,17 +106,9 @@
 	}
 }
 
-// GetDoguDeployment creates a new instance of a deployment with a given dogu.json and dogu custom resource
-func (r *ResourceGenerator) GetDoguDeployment(doguResource *k8sv1.Dogu, dogu *core.Dogu, customDeployment *appsv1.Deployment) (*appsv1.Deployment, error) {
-	podTemplate := r.GetPodTemplate(doguResource, dogu, false)
-=======
 // CreateDoguDeployment creates a new instance of a deployment with a given dogu.json and dogu custom resource
 func (r *resourceGenerator) CreateDoguDeployment(doguResource *k8sv1.Dogu, dogu *core.Dogu, customDeployment *appsv1.Deployment) (*appsv1.Deployment, error) {
-	volumes := createVolumesForDogu(doguResource, dogu)
-	volumeMounts := createVolumeMountsForDogu(doguResource, dogu)
-	startupProbe := createStartupProbe(dogu)
-	livenessProbe := createLivenessProbe(dogu)
->>>>>>> cbe3bf6d
+	podTemplate := r.GetPodTemplate(doguResource, dogu, false)
 
 	// Create deployment
 	deployment := &appsv1.Deployment{ObjectMeta: metav1.ObjectMeta{
@@ -132,10 +116,10 @@
 		Namespace: doguResource.Namespace,
 	}}
 
-	labels := r.getDoguLabels(doguResource)
+	labels := map[string]string{"dogu": doguResource.Name}
 	deployment.ObjectMeta.Labels = labels
 
-	deployment.Spec = buildDeploymentSpec(doguResource, dogu, labels, volumes, livenessProbe, startupProbe, pullPolicy, volumeMounts)
+	deployment.Spec = buildDeploymentSpec(labels, podTemplate)
 
 	fsGroupChangePolicy := corev1.FSGroupChangeOnRootMismatch
 
@@ -168,53 +152,13 @@
 	return deployment, nil
 }
 
-func buildDeploymentSpec(
-	doguResource *k8sv1.Dogu,
-	dogu *core.Dogu,
-	labels map[string]string,
-	volumes []corev1.Volume,
-	livenessProbe *corev1.Probe,
-	startupProbe *corev1.Probe,
-	pullPolicy corev1.PullPolicy,
-	volumeMounts []corev1.VolumeMount,
-) appsv1.DeploymentSpec {
-	image := dogu.Image + ":" + dogu.Version
-
+func buildDeploymentSpec(labels map[string]string, podTemplate *corev1.PodTemplateSpec) appsv1.DeploymentSpec {
 	return appsv1.DeploymentSpec{
 		Selector: &metav1.LabelSelector{MatchLabels: labels},
 		Strategy: appsv1.DeploymentStrategy{
 			Type: "Recreate",
 		},
-<<<<<<< HEAD
 		Template: *podTemplate,
-=======
-		Template: corev1.PodTemplateSpec{
-			ObjectMeta: metav1.ObjectMeta{
-				Labels: labels,
-			},
-			Spec: corev1.PodSpec{
-				ImagePullSecrets: []corev1.LocalObjectReference{{Name: "k8s-dogu-operator-docker-registry"}},
-				Hostname:         doguResource.Name,
-				Volumes:          volumes,
-				Containers: []corev1.Container{{
-					LivenessProbe:   livenessProbe,
-					StartupProbe:    startupProbe,
-					Name:            doguResource.Name,
-					Image:           image,
-					ImagePullPolicy: pullPolicy,
-					VolumeMounts:    volumeMounts,
-					Env: []corev1.EnvVar{
-						{Name: doguPodNamespace, Value: doguResource.GetNamespace()},
-						{Name: doguPodName, ValueFrom: &corev1.EnvVarSource{
-							FieldRef: &corev1.ObjectFieldSelector{
-								FieldPath: "metadata.name",
-							},
-						}},
-					},
-				}},
-			},
-		},
->>>>>>> cbe3bf6d
 	}
 }
 
