--- conflicted
+++ resolved
@@ -53,40 +53,10 @@
 
 func TestDoguManager_Install(t *testing.T) {
 	testError := errors.New("test error")
-<<<<<<< HEAD
-	scheme := runtime.NewScheme()
+	ctx := context.TODO()
+
+	scheme := getInstallScheme()
 	resourceGenerator := *controllers.NewResourceGenerator(scheme)
-	scheme.AddKnownTypeWithName(schema.GroupVersionKind{
-		Group:   "dogu.cloudogu.com",
-		Version: "v1",
-		Kind:    "dogu",
-	}, ldapCr)
-	scheme.AddKnownTypeWithName(schema.GroupVersionKind{
-		Group:   "apps",
-		Version: "v1",
-		Kind:    "Deployment",
-	}, &v1.Deployment{})
-	scheme.AddKnownTypeWithName(schema.GroupVersionKind{
-		Group:   "",
-		Version: "v1",
-		Kind:    "Secret",
-	}, &corev1.Secret{})
-	scheme.AddKnownTypeWithName(schema.GroupVersionKind{
-		Group:   "",
-		Version: "v1",
-		Kind:    "Service",
-	}, &corev1.Service{})
-	scheme.AddKnownTypeWithName(schema.GroupVersionKind{
-		Group:   "",
-		Version: "v1",
-		Kind:    "PersistentVolumeClaim",
-	}, &corev1.PersistentVolumeClaim{})
-=======
-	ctx := context.TODO()
->>>>>>> 9d5d18bc
-
-	scheme := getInstallScheme()
-	resourceGenerator := *NewResourceGenerator(scheme)
 
 	t.Run("successfully install a dogu", func(t *testing.T) {
 		// given
@@ -97,7 +67,7 @@
 		doguRegistry.Mock.On("GetDogu", mock.Anything).Return(ldapDogu, nil)
 		imageRegistry.Mock.On("PullImageConfig", mock.Anything, mock.Anything).Return(imageConfig, nil)
 		doguRegistrator.Mock.On("RegisterDogu", mock.Anything, mock.Anything, mock.Anything).Return(nil)
-		doguManager := NewDoguManager(client, scheme, &resourceGenerator, doguRegistry, imageRegistry, doguRegistrator)
+		doguManager := controllers.NewDoguManager(client, scheme, &resourceGenerator, doguRegistry, imageRegistry, doguRegistrator)
 		_ = client.Create(ctx, ldapCr)
 
 		// when
@@ -120,15 +90,11 @@
 		doguRegistrator := &mocks.DoguRegistrator{}
 		imageRegistry.Mock.On("PullImageConfig", mock.Anything, mock.Anything).Return(imageConfig, nil)
 		doguRegistrator.Mock.On("RegisterDogu", mock.Anything, mock.Anything, mock.Anything).Return(nil)
-<<<<<<< HEAD
-		doguManager := controllers.NewDoguManager(client, scheme, &resourceGenerator, doguRegsitry, imageRegistry, doguRegistrator)
+		doguManager := controllers.NewDoguManager(client, scheme, &resourceGenerator, doguRegistry, imageRegistry, doguRegistrator)
 		_ = client.Create(context.TODO(), ldapCr)
-=======
-		doguManager := NewDoguManager(client, scheme, &resourceGenerator, doguRegistry, imageRegistry, doguRegistrator)
-
-		// when
-		err := doguManager.Install(ctx, ldapCr)
->>>>>>> 9d5d18bc
+
+		// when
+		err := doguManager.Install(ctx, ldapCr)
 
 		// then
 		require.NoError(t, err)
@@ -143,7 +109,7 @@
 		doguRegistry := &mocks.DoguRegistry{}
 		imageRegistry := &mocks.ImageRegistry{}
 		doguRegistrator := &mocks.DoguRegistrator{}
-		doguManager := NewDoguManager(client, scheme, &resourceGenerator, doguRegistry, imageRegistry, doguRegistrator)
+		doguManager := controllers.NewDoguManager(client, scheme, &resourceGenerator, doguRegistry, imageRegistry, doguRegistrator)
 
 		// when
 		err := doguManager.Install(ctx, ldapCr)
@@ -164,7 +130,7 @@
 		doguRegistry := &mocks.DoguRegistry{}
 		imageRegistry := &mocks.ImageRegistry{}
 		doguRegistrator := &mocks.DoguRegistrator{}
-		doguManager := NewDoguManager(client, scheme, &resourceGenerator, doguRegistry, imageRegistry, doguRegistrator)
+		doguManager := controllers.NewDoguManager(client, scheme, &resourceGenerator, doguRegistry, imageRegistry, doguRegistrator)
 
 		// when
 		err := doguManager.Install(ctx, ldapCr)
@@ -185,12 +151,8 @@
 		doguRegistrator := &mocks.DoguRegistrator{}
 		doguRegistry.Mock.On("GetDogu", mock.Anything).Return(ldapDogu, nil)
 		doguRegistrator.Mock.On("RegisterDogu", mock.Anything, mock.Anything, mock.Anything).Return(testError)
-<<<<<<< HEAD
-		doguManager := controllers.NewDoguManager(client, scheme, &resourceGenerator, doguRegsitry, imageRegistry, doguRegistrator)
+		doguManager := controllers.NewDoguManager(client, scheme, &resourceGenerator, doguRegistry, imageRegistry, doguRegistrator)
 		_ = client.Create(context.TODO(), ldapCr)
-=======
-		doguManager := NewDoguManager(client, scheme, &resourceGenerator, doguRegistry, imageRegistry, doguRegistrator)
->>>>>>> 9d5d18bc
 
 		// when
 		err := doguManager.Install(ctx, ldapCr)
@@ -207,20 +169,10 @@
 		doguRegistry := &mocks.DoguRegistry{}
 		imageRegistry := &mocks.ImageRegistry{}
 		doguRegistrator := &mocks.DoguRegistrator{}
-<<<<<<< HEAD
-		doguRegsitry.Mock.On("GetDogu", mock.Anything).Return(ldapDogu, nil)
-		imageRegistry.Mock.On("PullImageConfig", mock.Anything, mock.Anything).Return(imageConfig, nil)
-		doguRegistrator.Mock.On("RegisterDogu", mock.Anything, mock.Anything, mock.Anything).Return(nil)
-		doguManager := controllers.NewDoguManager(client, scheme, &resourceGenerator, doguRegsitry, imageRegistry, doguRegistrator)
-
-		err := doguManager.Install(context.TODO(), ldapCr)
-		require.Error(t, err)
-=======
-		doguManager := NewDoguManager(client, scheme, &resourceGenerator, doguRegistry, imageRegistry, doguRegistrator)
-
-		// when
-		err := doguManager.Install(ctx, ldapCr)
->>>>>>> 9d5d18bc
+		doguManager := controllers.NewDoguManager(client, scheme, &resourceGenerator, doguRegistry, imageRegistry, doguRegistrator)
+
+		// when
+		err := doguManager.Install(ctx, ldapCr)
 
 		// then
 		require.Error(t, err)
@@ -237,13 +189,8 @@
 		doguRegistry := &mocks.DoguRegistry{}
 		imageRegistry := &mocks.ImageRegistry{}
 		doguRegistrator := &mocks.DoguRegistrator{}
-<<<<<<< HEAD
-		doguRegsitry.Mock.On("GetDogu", mock.Anything).Return(nil, testError)
-		doguManager := controllers.NewDoguManager(client, scheme, &resourceGenerator, doguRegsitry, imageRegistry, doguRegistrator)
-=======
 		doguRegistry.Mock.On("GetDogu", mock.Anything).Return(nil, testError)
-		doguManager := NewDoguManager(client, scheme, &resourceGenerator, doguRegistry, imageRegistry, doguRegistrator)
->>>>>>> 9d5d18bc
+		doguManager := controllers.NewDoguManager(client, scheme, &resourceGenerator, doguRegistry, imageRegistry, doguRegistrator)
 		doguRegistrator.Mock.On("RegisterDogu", mock.Anything, mock.Anything, mock.Anything).Return(nil)
 
 		// when
@@ -265,11 +212,7 @@
 		doguRegistrator := &mocks.DoguRegistrator{}
 		doguRegistry.Mock.On("GetDogu", mock.Anything).Return(ldapDogu, nil)
 		imageRegistry.Mock.On("PullImageConfig", mock.Anything, mock.Anything).Return(imageConfig, nil)
-<<<<<<< HEAD
-		doguManager := controllers.NewDoguManager(client, runtime.NewScheme(), &resourceGenerator, doguRegsitry, imageRegistry, doguRegistrator)
-=======
-		doguManager := NewDoguManager(client, runtime.NewScheme(), &resourceGenerator, doguRegistry, imageRegistry, doguRegistrator)
->>>>>>> 9d5d18bc
+		doguManager := controllers.NewDoguManager(client, runtime.NewScheme(), &resourceGenerator, doguRegistry, imageRegistry, doguRegistrator)
 		doguRegistrator.Mock.On("RegisterDogu", mock.Anything, mock.Anything, mock.Anything).Return(nil)
 
 		// when
@@ -291,11 +234,7 @@
 		doguRegistry.Mock.On("GetDogu", mock.Anything).Return(ldapDogu, nil)
 		imageRegistry.Mock.On("PullImageConfig", mock.Anything, mock.Anything).Return(nil, testError)
 		doguRegistrator.Mock.On("RegisterDogu", mock.Anything, mock.Anything, mock.Anything).Return(nil)
-<<<<<<< HEAD
-		doguManager := controllers.NewDoguManager(client, scheme, &resourceGenerator, doguRegsitry, imageRegistry, doguRegistrator)
-=======
-		doguManager := NewDoguManager(client, scheme, &resourceGenerator, doguRegistry, imageRegistry, doguRegistrator)
->>>>>>> 9d5d18bc
+		doguManager := controllers.NewDoguManager(client, scheme, &resourceGenerator, doguRegistry, imageRegistry, doguRegistrator)
 
 		// when
 		err := doguManager.Install(ctx, ldapCr)
@@ -321,14 +260,10 @@
 		brokenImageConfig := &imagev1.ConfigFile{Config: imagev1.Config{ExposedPorts: exposedPorts}}
 		imageRegistry.Mock.On("PullImageConfig", mock.Anything, mock.Anything).Return(brokenImageConfig, nil)
 		doguRegistrator.Mock.On("RegisterDogu", mock.Anything, mock.Anything, mock.Anything).Return(nil)
-		doguManager := NewDoguManager(client, scheme, &resourceGenerator, doguRegistry, imageRegistry, doguRegistrator)
-
-<<<<<<< HEAD
-		doguManager := controllers.NewDoguManager(client, scheme, &resourceGenerator, doguRegsitry, imageRegistry, doguRegistrator)
-=======
-		// when
-		err := doguManager.Install(ctx, ldapCr)
->>>>>>> 9d5d18bc
+		doguManager := controllers.NewDoguManager(client, scheme, &resourceGenerator, doguRegistry, imageRegistry, doguRegistrator)
+
+		// when
+		err := doguManager.Install(ctx, ldapCr)
 
 		// then
 		require.Error(t, err)
@@ -337,20 +272,9 @@
 }
 
 func TestDoguManager_Delete(t *testing.T) {
-<<<<<<< HEAD
-	scheme := runtime.NewScheme()
-	resourceGenerator := *controllers.NewResourceGenerator(scheme)
-	scheme.AddKnownTypeWithName(schema.GroupVersionKind{
-		Group:   "dogu.cloudogu.com",
-		Version: "v1",
-		Kind:    "dogu",
-	}, ldapCr)
-
-=======
 	scheme := getDoguOnlyScheme()
 	ctx := context.TODO()
-	resourceGenerator := *NewResourceGenerator(scheme)
->>>>>>> 9d5d18bc
+	resourceGenerator := *controllers.NewResourceGenerator(scheme)
 	testErr := errors.New("test")
 
 	t.Run("successfully delete a dogu", func(t *testing.T) {
@@ -361,13 +285,7 @@
 		imageRegistry := &mocks.ImageRegistry{}
 		doguRegistrator := &mocks.DoguRegistrator{}
 		doguRegistrator.Mock.On("UnregisterDogu", mock.Anything).Return(nil)
-<<<<<<< HEAD
-		doguManager := controllers.NewDoguManager(client, scheme, &resourceGenerator, doguRegsitry, imageRegistry, doguRegistrator)
-		ctx := context.TODO()
-
-=======
-		doguManager := NewDoguManager(client, scheme, &resourceGenerator, doguRegistry, imageRegistry, doguRegistrator)
->>>>>>> 9d5d18bc
+		doguManager := controllers.NewDoguManager(client, scheme, &resourceGenerator, doguRegistry, imageRegistry, doguRegistrator)
 		_ = client.Create(ctx, ldapCr)
 
 		// when
@@ -384,37 +302,26 @@
 		doguRegistry := &mocks.DoguRegistry{}
 		imageRegistry := &mocks.ImageRegistry{}
 		doguRegistrator := &mocks.DoguRegistrator{}
-<<<<<<< HEAD
+		doguManager := controllers.NewDoguManager(client, scheme, &resourceGenerator, doguRegistry, imageRegistry, doguRegistrator)
+
+		// when
+		err := doguManager.Delete(ctx, ldapCr)
+
+		// then
+		require.Error(t, err)
+		assert.Contains(t, err.Error(), "failed to update dogu status")
+	})
+
+	t.Run("failed to unregister dogu", func(t *testing.T) {
+		// given
+		client := fake.NewClientBuilder().WithScheme(scheme).Build()
+		ldapCr.ResourceVersion = ""
+		_ = client.Create(ctx, ldapCr)
+		doguRegistry := &mocks.DoguRegistry{}
+		imageRegistry := &mocks.ImageRegistry{}
+		doguRegistrator := &mocks.DoguRegistrator{}
 		doguRegistrator.Mock.On("UnregisterDogu", mock.Anything, mock.Anything, mock.Anything).Return(testErr)
-		doguManager := controllers.NewDoguManager(client, scheme, &resourceGenerator, doguRegsitry, imageRegistry, doguRegistrator)
-		_ = client.Create(context.TODO(), ldapCr)
-=======
-		doguManager := NewDoguManager(client, scheme, &resourceGenerator, doguRegistry, imageRegistry, doguRegistrator)
->>>>>>> 9d5d18bc
-
-		// when
-		err := doguManager.Delete(ctx, ldapCr)
-
-		// then
-		require.Error(t, err)
-		assert.Contains(t, err.Error(), "failed to update dogu status")
-	})
-
-	t.Run("failed to unregister dogu", func(t *testing.T) {
-		// given
-		client := fake.NewClientBuilder().WithScheme(scheme).Build()
-		ldapCr.ResourceVersion = ""
-		_ = client.Create(ctx, ldapCr)
-		doguRegistry := &mocks.DoguRegistry{}
-		imageRegistry := &mocks.ImageRegistry{}
-		doguRegistrator := &mocks.DoguRegistrator{}
-<<<<<<< HEAD
-		doguRegistrator.Mock.On("UnregisterDogu", mock.Anything, mock.Anything, mock.Anything).Return(nil)
-		doguManager := controllers.NewDoguManager(client, scheme, &resourceGenerator, doguRegsitry, imageRegistry, doguRegistrator)
-=======
-		doguRegistrator.Mock.On("UnregisterDogu", mock.Anything, mock.Anything, mock.Anything).Return(testErr)
-		doguManager := NewDoguManager(client, scheme, &resourceGenerator, doguRegistry, imageRegistry, doguRegistrator)
->>>>>>> 9d5d18bc
+		doguManager := controllers.NewDoguManager(client, scheme, &resourceGenerator, doguRegistry, imageRegistry, doguRegistrator)
 
 		// when
 		err := doguManager.Delete(ctx, ldapCr)
