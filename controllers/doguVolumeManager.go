--- conflicted
+++ resolved
@@ -188,11 +188,7 @@
 		return s.GetStartCondition(), err
 	}
 
-<<<<<<< HEAD
-	err = dogu.UpdateStatusWithRetry(ctx, s.client, func(d *k8sv1.Dogu) { d.Status.RequeuePhase = "" })
-=======
 	err = dogu.ChangeRequeuePhaseWithRetry(ctx, s.client, "")
->>>>>>> d36a305d
 	if err != nil {
 		return "", err
 	}
