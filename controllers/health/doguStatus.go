package health

import (
	"context"
	"fmt"

	v1 "k8s.io/api/core/v1"
	metav1api "k8s.io/apimachinery/pkg/apis/meta/v1"
	"k8s.io/apimachinery/pkg/types"
	"k8s.io/client-go/tools/record"

	"github.com/cloudogu/k8s-dogu-operator/api/ecoSystem"
	doguv1 "github.com/cloudogu/k8s-dogu-operator/api/v1"
)

const statusUpdateEventReason = "HealthStatusUpdate"

type DoguStatusUpdater struct {
	ecosystemClient ecoSystem.EcoSystemV1Alpha1Interface
	recorder        record.EventRecorder
}

func NewDoguStatusUpdater(ecosystemClient ecoSystem.EcoSystemV1Alpha1Interface, recorder record.EventRecorder) *DoguStatusUpdater {
	return &DoguStatusUpdater{ecosystemClient: ecosystemClient, recorder: recorder}
}

// UpdateStatus sets the health status of the dogu according to whether if it's available or not.
func (dsw *DoguStatusUpdater) UpdateStatus(ctx context.Context, doguName types.NamespacedName, isAvailable bool) error {
	doguClient := dsw.ecosystemClient.Dogus(doguName.Namespace)

	dogu, err := doguClient.Get(ctx, doguName.Name, metav1api.GetOptions{})
	if err != nil {
		return fmt.Errorf("failed to get dogu resource %q: %w", doguName, err)
	}

<<<<<<< HEAD
		dogu.Status.Health = doguv1.SelectHealthStatus(isAvailable)
=======
	_, err = doguClient.UpdateStatusWithRetry(ctx, dogu, func(status doguv1.DoguStatus) doguv1.DoguStatus {
		if available {
			dogu.Status.Health = doguv1.AvailableHealthStatus
		} else {
			dogu.Status.Health = doguv1.UnavailableHealthStatus
		}
>>>>>>> d36a305d

		return dogu.Status
	}, metav1api.UpdateOptions{})

	if err != nil {
		message := fmt.Sprintf("failed to update dogu %q with health status %q", doguName, dogu.Status.Health)
		dsw.recorder.Event(dogu, v1.EventTypeWarning, statusUpdateEventReason, message)
		return fmt.Errorf("%s: %w", message, err)
	}

	dsw.recorder.Eventf(dogu, v1.EventTypeNormal, statusUpdateEventReason, "successfully updated health status to %q", dogu.Status.Health)
	return nil
}<|MERGE_RESOLUTION|>--- conflicted
+++ resolved
@@ -33,16 +33,12 @@
 		return fmt.Errorf("failed to get dogu resource %q: %w", doguName, err)
 	}
 
-<<<<<<< HEAD
-		dogu.Status.Health = doguv1.SelectHealthStatus(isAvailable)
-=======
 	_, err = doguClient.UpdateStatusWithRetry(ctx, dogu, func(status doguv1.DoguStatus) doguv1.DoguStatus {
 		if available {
 			dogu.Status.Health = doguv1.AvailableHealthStatus
 		} else {
 			dogu.Status.Health = doguv1.UnavailableHealthStatus
 		}
->>>>>>> d36a305d
 
 		return dogu.Status
 	}, metav1api.UpdateOptions{})
