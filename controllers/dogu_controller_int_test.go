--- conflicted
+++ resolved
@@ -7,24 +7,22 @@
 	"context"
 	_ "embed"
 	"fmt"
-	"k8s.io/apimachinery/pkg/api/resource"
-	"strings"
-	"testing"
-
+	cesmocks "github.com/cloudogu/cesapp-lib/registry/mocks"
+	cesremotemocks "github.com/cloudogu/cesapp-lib/remote/mocks"
+	k8sv1 "github.com/cloudogu/k8s-dogu-operator/api/v1"
+	"github.com/cloudogu/k8s-dogu-operator/controllers/mocks"
 	. "github.com/onsi/ginkgo"
 	. "github.com/onsi/gomega"
 	"github.com/stretchr/testify/mock"
 	appsv1 "k8s.io/api/apps/v1"
 	corev1 "k8s.io/api/core/v1"
 	apierrors "k8s.io/apimachinery/pkg/api/errors"
+	"k8s.io/apimachinery/pkg/api/resource"
 	v1 "k8s.io/apimachinery/pkg/apis/meta/v1"
 	"k8s.io/apimachinery/pkg/types"
 	"sigs.k8s.io/controller-runtime/pkg/client"
-
-	cesmocks "github.com/cloudogu/cesapp-lib/registry/mocks"
-	cesremotemocks "github.com/cloudogu/cesapp-lib/remote/mocks"
-	k8sv1 "github.com/cloudogu/k8s-dogu-operator/api/v1"
-	"github.com/cloudogu/k8s-dogu-operator/controllers/mocks"
+	"strings"
+	"testing"
 )
 
 type mockeryGinkgoLogger struct {
@@ -209,26 +207,10 @@
 			}, PollingInterval, TimeoutInterval).Should(BeTrue())
 
 			Expect(exposedService8888.Name).To(Equal(exposedService8888Name))
-<<<<<<< HEAD
-
-			By("Should delete dogu", func() {
-				deleteDoguCr(ctx, ldapCr, ldapDoguLookupKey, true)
-				deleteObjectFromCluster(ctx, exposedService8888LookupKey, &corev1.Service{})
-				deleteObjectFromCluster(ctx, exposedService2222LookupKey, &corev1.Service{})
-			})
-		})
-
-		It("Should fail dogu installation as dependency is missing", func() {
-			By("Creating redmine dogu resource")
-			installDoguCr(ctx, redmineCr)
-
-			By("Check for failed installation and check events of dogu resource")
-=======
 		})
 
 		It("Set dogu in support mode", func() {
 			By("Update dogu resource with support mode true")
->>>>>>> c7b286fd
 			createdDogu := &k8sv1.Dogu{}
 			Eventually(func() bool {
 				err := k8sClient.Get(ctx, ldapDoguLookupKey, createdDogu)
@@ -236,7 +218,7 @@
 			}, PollingInterval, TimeoutInterval).Should(BeTrue())
 
 			createdDogu.Spec.SupportMode = true
-			updateDoguCrd(ctx, createdDogu)
+			updateDoguCr(ctx, createdDogu)
 
 			By("Expect deployment in support mode")
 			deployment := &appsv1.Deployment{}
@@ -262,7 +244,7 @@
 			}, PollingInterval, TimeoutInterval).Should(BeTrue())
 
 			createdDogu.Spec.SupportMode = false
-			updateDoguCrd(ctx, createdDogu)
+			updateDoguCr(ctx, createdDogu)
 
 			By("Expect deployment in normal mode")
 			deployment := &appsv1.Deployment{}
@@ -276,25 +258,16 @@
 			}, TimeoutInterval, PollingInterval).Should(BeTrue())
 		})
 
-<<<<<<< HEAD
-			By("Delete redmine dogu crd")
-			deleteDoguCr(ctx, redmineCr, redmineCr.GetObjectKey(), false)
-
-			Expect(DoguRemoteRegistryMock.AssertExpectations(mockeryT)).To(BeTrue())
-			Expect(ImageRegistryMock.AssertExpectations(mockeryT)).To(BeTrue())
-			Expect(EtcdDoguRegistry.AssertExpectations(mockeryT)).To(BeTrue())
-=======
 		It("Should delete dogu", func() {
-			deleteDoguCrd(ctx, ldapCr, ldapDoguLookupKey, true)
+			deleteDoguCr(ctx, ldapCr, ldapDoguLookupKey, true)
 			deleteObjectFromCluster(ctx, exposedService8888LookupKey, &corev1.Service{})
 			deleteObjectFromCluster(ctx, exposedService2222LookupKey, &corev1.Service{})
->>>>>>> c7b286fd
 		})
 	})
 
 	It("Should fail dogu installation as dependency is missing", func() {
 		By("Creating redmine dogu resource")
-		installDoguCrd(ctx, redmineCr)
+		installDoguCr(ctx, redmineCr)
 
 		By("Check for failed installation and check events of dogu resource")
 		createdDogu := &k8sv1.Dogu{}
@@ -308,20 +281,11 @@
 				return false
 			}
 
-<<<<<<< HEAD
-		It("Should upgrade dogu in cluster", func() {
-			namespace := &corev1.Namespace{ObjectMeta: v1.ObjectMeta{Name: upgradeNamespace, Namespace: upgradeNamespace}}
-			_ = k8sClient.Create(ctx, namespace)
-
-			By("Install ldap dogu resource in version 2.4.48-4")
-			installDoguCr(testCtx, ldapFromCr)
-=======
 			eventList := &corev1.EventList{}
 			err = k8sClient.List(ctx, eventList, &client.ListOptions{})
 			if err != nil {
 				return false
 			}
->>>>>>> c7b286fd
 
 			count := 0
 			for _, item := range eventList.Items {
@@ -334,61 +298,17 @@
 				return false
 			}
 
-<<<<<<< HEAD
-			setExecPodRunning(ctx, "ldap")
-
-			By("Wait for resources created deployment")
-			deployment := new(appsv1.Deployment)
-			Eventually(func() bool { return getObjectFromCluster(testCtx, deployment, ldapFromDoguLookupKey) }, TimeoutInterval, PollingInterval).Should(BeTrue())
-			Eventually(func() bool { return getObjectFromCluster(testCtx, &corev1.Service{}, ldapFromDoguLookupKey) }, TimeoutInterval, PollingInterval).Should(BeTrue())
-			Eventually(func() bool {
-				return getObjectFromCluster(testCtx, &corev1.PersistentVolumeClaim{}, ldapFromDoguLookupKey)
-			}, TimeoutInterval, PollingInterval).Should(BeTrue())
-
-			secretLookupKey := types.NamespacedName{Name: ldapFromDoguLookupKey.Name + "-private", Namespace: ldapFromDoguLookupKey.Namespace}
-			Eventually(func() bool { return getObjectFromCluster(testCtx, &corev1.Secret{}, secretLookupKey) }, TimeoutInterval, PollingInterval).Should(BeTrue())
-=======
 			return true
 		}, TimeoutInterval, PollingInterval).Should(BeTrue())
 
 		By("Delete redmine dogu crd")
-		deleteDoguCrd(ctx, redmineCr, redmineCr.GetObjectKey(), false)
->>>>>>> c7b286fd
+		deleteDoguCr(ctx, redmineCr, redmineCr.GetObjectKey(), false)
 
 		Expect(DoguRemoteRegistryMock.AssertExpectations(mockeryT)).To(BeTrue())
 		Expect(ImageRegistryMock.AssertExpectations(mockeryT)).To(BeTrue())
 		Expect(EtcdDoguRegistry.AssertExpectations(mockeryT)).To(BeTrue())
 	})
 
-<<<<<<< HEAD
-			By("Update dogu crd with new version")
-			Expect(func() bool {
-				return getObjectFromCluster(ctx, installedLdapDoguCr, ldapFromDoguLookupKey)
-			}()).To(BeTrue())
-			Expect(func() bool {
-				installedLdapDoguCr.Spec.Version = ldapToVersion
-				err := k8sClient.Update(testCtx, installedLdapDoguCr)
-				return err == nil
-			}()).To(BeTrue())
-
-			setExecPodRunning(ctx, "ldap")
-
-			By("Check new image in deployment")
-			deploymentAfterUpgrading := new(appsv1.Deployment)
-			Eventually(func() bool {
-				ok := getObjectFromCluster(testCtx, deploymentAfterUpgrading, ldapFromDoguLookupKey)
-				return ok && strings.Contains(deploymentAfterUpgrading.Spec.Template.Spec.Containers[0].Image, ldapToVersion)
-			}, TimeoutInterval, PollingInterval).Should(BeTrue())
-			By("Check startup probe failure threshold in deployment")
-			Expect(deploymentAfterUpgrading.Spec.Template.Spec.Containers[0].StartupProbe.FailureThreshold).To(Equal(int32(60)))
-
-			deleteDoguCr(ctx, installedLdapDoguCr, ldapFromDoguLookupKey, true)
-
-			Expect(DoguRemoteRegistryMock.AssertExpectations(mockeryT)).To(BeTrue())
-			Expect(ImageRegistryMock.AssertExpectations(mockeryT)).To(BeTrue())
-			Expect(EtcdDoguRegistry.AssertExpectations(mockeryT)).To(BeTrue())
-		})
-=======
 	It("Setup mocks and test data for upgrade", func() {
 		// create mocks
 		*DoguRemoteRegistryMock = cesremotemocks.Registry{}
@@ -413,8 +333,11 @@
 	})
 
 	It("Should upgrade dogu in cluster", func() {
+		namespace := &corev1.Namespace{ObjectMeta: v1.ObjectMeta{Name: upgradeNamespace, Namespace: upgradeNamespace}}
+		_ = k8sClient.Create(ctx, namespace)
+
 		By("Install ldap dogu resource in version 2.4.48-4")
-		installDoguCrd(testCtx, ldapFromCr)
+		installDoguCr(testCtx, ldapFromCr)
 
 		By("Expect created dogu")
 		installedLdapDoguCr := &k8sv1.Dogu{}
@@ -432,14 +355,18 @@
 			return false
 		}, TimeoutInterval, PollingInterval).Should(BeTrue())
 
+		setExecPodRunning(ctx, "ldap")
+
 		By("Wait for resources created deployment")
 		deployment := new(appsv1.Deployment)
-		Eventually(getObjectFromCluster(testCtx, deployment, ldapFromDoguLookupKey), TimeoutInterval, PollingInterval).Should(BeTrue())
-		Eventually(getObjectFromCluster(testCtx, &corev1.Service{}, ldapFromDoguLookupKey), TimeoutInterval, PollingInterval).Should(BeTrue())
-		Eventually(getObjectFromCluster(testCtx, &corev1.PersistentVolumeClaim{}, ldapFromDoguLookupKey), TimeoutInterval, PollingInterval).Should(BeTrue())
+		Eventually(func() bool { return getObjectFromCluster(testCtx, deployment, ldapFromDoguLookupKey) }, TimeoutInterval, PollingInterval).Should(BeTrue())
+		Eventually(func() bool { return getObjectFromCluster(testCtx, &corev1.Service{}, ldapFromDoguLookupKey) }, TimeoutInterval, PollingInterval).Should(BeTrue())
+		Eventually(func() bool {
+			return getObjectFromCluster(testCtx, &corev1.PersistentVolumeClaim{}, ldapFromDoguLookupKey)
+		}, TimeoutInterval, PollingInterval).Should(BeTrue())
 
 		secretLookupKey := types.NamespacedName{Name: ldapFromDoguLookupKey.Name + "-private", Namespace: ldapFromDoguLookupKey.Namespace}
-		Eventually(getObjectFromCluster(testCtx, &corev1.Secret{}, secretLookupKey), TimeoutInterval, PollingInterval).Should(BeTrue())
+		Eventually(func() bool { return getObjectFromCluster(testCtx, &corev1.Secret{}, secretLookupKey) }, TimeoutInterval, PollingInterval).Should(BeTrue())
 
 		By("Patch Deployment to contain at least one healthy replica")
 		Expect(func() bool {
@@ -451,24 +378,30 @@
 
 		By("Update dogu crd with new version")
 		Expect(func() bool {
+			return getObjectFromCluster(ctx, installedLdapDoguCr, ldapFromDoguLookupKey)
+		}()).To(BeTrue())
+		Expect(func() bool {
 			installedLdapDoguCr.Spec.Version = ldapToVersion
 			err := k8sClient.Update(testCtx, installedLdapDoguCr)
 			return err == nil
 		}()).To(BeTrue())
 
+		setExecPodRunning(ctx, "ldap")
+
 		By("Check new image in deployment")
+		deploymentAfterUpgrading := new(appsv1.Deployment)
 		Eventually(func() bool {
-			deploymentAfterUpgrading := new(appsv1.Deployment)
 			ok := getObjectFromCluster(testCtx, deploymentAfterUpgrading, ldapFromDoguLookupKey)
 			return ok && strings.Contains(deploymentAfterUpgrading.Spec.Template.Spec.Containers[0].Image, ldapToVersion)
 		}, TimeoutInterval, PollingInterval).Should(BeTrue())
-
-		deleteDoguCrd(ctx, installedLdapDoguCr, ldapFromDoguLookupKey, true)
+		By("Check startup probe failure threshold in deployment")
+		Expect(deploymentAfterUpgrading.Spec.Template.Spec.Containers[0].StartupProbe.FailureThreshold).To(Equal(int32(60)))
+
+		deleteDoguCr(ctx, installedLdapDoguCr, ldapFromDoguLookupKey, true)
 
 		Expect(DoguRemoteRegistryMock.AssertExpectations(mockeryT)).To(BeTrue())
 		Expect(ImageRegistryMock.AssertExpectations(mockeryT)).To(BeTrue())
 		Expect(EtcdDoguRegistry.AssertExpectations(mockeryT)).To(BeTrue())
->>>>>>> c7b286fd
 	})
 })
 
@@ -501,15 +434,11 @@
 	Expect(k8sClient.Create(ctx, doguCr)).Should(Succeed())
 }
 
-<<<<<<< HEAD
+func updateDoguCr(ctx context.Context, doguCr *k8sv1.Dogu) {
+	Expect(k8sClient.Update(ctx, doguCr)).Should(Succeed())
+}
+
 func deleteDoguCr(ctx context.Context, doguCr *k8sv1.Dogu, doguLookupKey types.NamespacedName, deleteAdditional bool) {
-=======
-func updateDoguCrd(ctx context.Context, doguCr *k8sv1.Dogu) {
-	Expect(k8sClient.Update(ctx, doguCr)).Should(Succeed())
-}
-
-func deleteDoguCrd(ctx context.Context, doguCr *k8sv1.Dogu, doguLookupKey types.NamespacedName, deleteAdditional bool) {
->>>>>>> c7b286fd
 	Expect(k8sClient.Delete(ctx, doguCr)).Should(Succeed())
 
 	dogu := &k8sv1.Dogu{}
