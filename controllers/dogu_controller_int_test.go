--- conflicted
+++ resolved
@@ -20,12 +20,7 @@
 )
 
 var _ = Describe("Dogu Controller", func() {
-<<<<<<< HEAD
 	const timeoutInterval = time.Second * 10
-=======
-
-	const timoutInterval = time.Second * 10
->>>>>>> 044187f4
 	const pollingInterval = time.Second * 1
 	ldapCr.Namespace = "default"
 	ldapCr.ResourceVersion = ""
@@ -58,11 +53,7 @@
 					return true
 				}
 				return false
-<<<<<<< HEAD
 			}, timeoutInterval, pollingInterval).Should(BeTrue())
-=======
-			}, timoutInterval, pollingInterval).Should(BeTrue())
->>>>>>> 044187f4
 
 			By("Expect created deployment")
 			deployment := &appsv1.Deployment{}
@@ -73,11 +64,7 @@
 					return false
 				}
 				return verifyOwner(createdDogu.Name, deployment.ObjectMeta)
-<<<<<<< HEAD
 			}, timeoutInterval, pollingInterval).Should(BeTrue())
-=======
-			}, timoutInterval, pollingInterval).Should(BeTrue())
->>>>>>> 044187f4
 			Expect(doguName).To(Equal(deployment.Name))
 			Expect(namespace).To(Equal(deployment.Namespace))
 
@@ -90,11 +77,7 @@
 					return false
 				}
 				return verifyOwner(createdDogu.Name, service.ObjectMeta)
-<<<<<<< HEAD
 			}, timeoutInterval, pollingInterval).Should(BeTrue())
-=======
-			}, timoutInterval, pollingInterval).Should(BeTrue())
->>>>>>> 044187f4
 			Expect(doguName).To(Equal(service.Name))
 			Expect(namespace).To(Equal(service.Namespace))
 
@@ -108,11 +91,7 @@
 					return false
 				}
 				return verifyOwner(createdDogu.Name, secret.ObjectMeta)
-<<<<<<< HEAD
 			}, timeoutInterval, pollingInterval).Should(BeTrue())
-=======
-			}, timoutInterval, pollingInterval).Should(BeTrue())
->>>>>>> 044187f4
 			Expect(doguName + "-private").To(Equal(secret.Name))
 			Expect(namespace).To(Equal(secret.Namespace))
 
@@ -125,16 +104,12 @@
 					return false
 				}
 				return verifyOwner(createdDogu.Name, pvc.ObjectMeta)
-<<<<<<< HEAD
 			}, timeoutInterval, pollingInterval).Should(BeTrue())
-=======
-			}, timoutInterval, pollingInterval).Should(BeTrue())
->>>>>>> 044187f4
 			Expect(doguName).To(Equal(pvc.Name))
 			Expect(namespace).To(Equal(pvc.Namespace))
 		})
 
-<<<<<<< HEAD
+		It("Should delete dogu", func() {
 			By("Expect exposed service for service port 2222")
 			exposedService2222 := &corev1.Service{}
 			exposedService2222Name := fmt.Sprintf("%s-exposed-2222", doguName)
@@ -163,9 +138,6 @@
 
 			Expect(exposedService8888.Name).To(Equal(exposedService8888Name))
 
-=======
-		It("Should delete dogu", func() {
->>>>>>> 044187f4
 			By("Delete Dogu")
 			Expect(k8sClient.Delete(ctx, ldapCr)).Should(Succeed())
 
@@ -173,11 +145,7 @@
 			Eventually(func() bool {
 				err := k8sClient.Get(ctx, doguLookupKey, dogu)
 				return apierrors.IsNotFound(err)
-<<<<<<< HEAD
 			}, timeoutInterval, pollingInterval).Should(BeTrue())
-=======
-			}, timoutInterval, pollingInterval).Should(BeTrue())
->>>>>>> 044187f4
 		})
 	})
 })
