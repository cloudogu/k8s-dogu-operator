//go:build k8s_integration
// +build k8s_integration

package controllers

import (
	"context"
	_ "embed"
	"fmt"
	cesmocks "github.com/cloudogu/cesapp-lib/registry/mocks"
	cesremotemocks "github.com/cloudogu/cesapp-lib/remote/mocks"
	k8sv1 "github.com/cloudogu/k8s-dogu-operator/api/v1"
	"github.com/cloudogu/k8s-dogu-operator/controllers/mocks"
	. "github.com/onsi/ginkgo"
	. "github.com/onsi/gomega"
	"github.com/stretchr/testify/mock"
	appsv1 "k8s.io/api/apps/v1"
	corev1 "k8s.io/api/core/v1"
	apierrors "k8s.io/apimachinery/pkg/api/errors"
	v1 "k8s.io/apimachinery/pkg/apis/meta/v1"
	"k8s.io/apimachinery/pkg/types"
	"sigs.k8s.io/controller-runtime/pkg/client"
	"strings"
	"testing"
)

type mockeryGinkgoLogger struct {
}

func (c mockeryGinkgoLogger) Logf(format string, args ...interface{}) {
	_, _ = fmt.Fprintf(GinkgoWriter, strings.ReplaceAll(strings.ReplaceAll(format, "PASS", "\nPASS"), "FAIL", "\nFAIL"), args...)
}

func (c mockeryGinkgoLogger) Errorf(format string, args ...interface{}) {
	_, _ = fmt.Fprintf(GinkgoWriter, format, args...)
}

func (c mockeryGinkgoLogger) FailNow() {
	println("fail now")
}

var _ = Describe("Dogu Upgrade Tests", func() {
	t := &testing.T{}
	mockeryT := &mockeryGinkgoLogger{}

	// Install testdata
	ldapCr := readDoguCr(t, ldapCrBytes)
	redmineCr := readDoguCr(t, redmineCrBytes)
	imageConfig := readImageConfig(t, imageConfigBytes)
	ldapDogu := readDoguDescriptor(t, ldapDoguDescriptorBytes)
	redmineDogu := readDoguDescriptor(t, redmineDoguDescriptorBytes)

	ldapCr.Namespace = "default"
	ldapCr.ResourceVersion = ""
	ldapDoguLookupKey := types.NamespacedName{Name: ldapCr.Name, Namespace: ldapCr.Namespace}

	redmineCr.Namespace = "default"
	redmineCr.ResourceVersion = ""

	ctx := context.TODO()

	// Upgrade testdata
	namespace := "default"
	ldapFromCr := readDoguCr(t, ldapCrBytes)
	ldapFromCr.ResourceVersion = ""
	ldapFromCr.Namespace = namespace
	ldapFromDoguDescriptor := readDoguDescriptor(t, ldapDoguDescriptorBytes)
	ldapFromDoguLookupKey := types.NamespacedName{Name: ldapFromCr.Name, Namespace: namespace}
	ldapToDoguDescriptor := readDoguDescriptor(t, ldapUpgradeDoguDescriptorBytes)
	ldapToVersion := ldapToDoguDescriptor.Version

	Context("Handle dogu resource", func() {
		It("Setup mocks and test data", func() {
			*ImageRegistryMock = mocks.ImageRegistry{}
			ImageRegistryMock.Mock.On("PullImageConfig", mock.Anything, mock.Anything).Return(imageConfig, nil)
			*DoguRemoteRegistryMock = cesremotemocks.Registry{}
			DoguRemoteRegistryMock.Mock.On("GetVersion", "official/ldap", "2.4.48-4").Return(ldapDogu, nil)
			DoguRemoteRegistryMock.Mock.On("GetVersion", "official/redmine", "4.2.3-10").Return(redmineDogu, nil)

			*EtcdDoguRegistry = cesmocks.DoguRegistry{}
			EtcdDoguRegistry.Mock.On("Get", "postgresql").Return(nil, fmt.Errorf("not installed"))
			EtcdDoguRegistry.Mock.On("Get", "cas").Return(nil, fmt.Errorf("not installed"))
			EtcdDoguRegistry.Mock.On("Get", "postfix").Return(nil, fmt.Errorf("not installed"))
			EtcdDoguRegistry.Mock.On("Get", "nginx-ingress").Return(nil, fmt.Errorf("not installed"))
			EtcdDoguRegistry.Mock.On("Get", "nginx-static").Return(nil, fmt.Errorf("not installed"))
			EtcdDoguRegistry.Mock.On("Get", "ldap").Return(ldapDogu, nil)
			EtcdDoguRegistry.Mock.On("Get", "redmine").Return(redmineDogu, nil)
			EtcdDoguRegistry.Mock.On("Register", mock.Anything).Return(nil)
			EtcdDoguRegistry.Mock.On("Unregister", mock.Anything).Return(nil)
			EtcdDoguRegistry.Mock.On("Enable", mock.Anything).Return(nil)
			EtcdDoguRegistry.Mock.On("IsEnabled", mock.Anything).Return(false, nil)
		})

		It("Should install dogu in cluster", func() {
			By("Creating dogu resource")
			installDoguCrd(ctx, ldapCr)

			By("Expect created dogu")
			createdDogu := &k8sv1.Dogu{}

			Eventually(func() bool {
				err := k8sClient.Get(ctx, ldapDoguLookupKey, createdDogu)
				if err != nil {
					return false
				}
				finalizers := createdDogu.Finalizers
				if len(finalizers) == 1 && finalizers[0] == "dogu-finalizer" {
					return true
				}
				return false
			}, TimeoutInterval, PollingInterval).Should(BeTrue())

			By("Expect created deployment")
			deployment := &appsv1.Deployment{}

			Eventually(func() bool {
				err := k8sClient.Get(ctx, ldapDoguLookupKey, deployment)
				if err != nil {
					return false
				}
				return verifyOwner(createdDogu.Name, deployment.ObjectMeta)
			}, TimeoutInterval, PollingInterval).Should(BeTrue())
			Expect(ldapCr.Name).To(Equal(deployment.Name))
			Expect(ldapCr.Namespace).To(Equal(deployment.Namespace))

			By("Expect created service")
			service := &corev1.Service{}

			Eventually(func() bool {
				err := k8sClient.Get(ctx, ldapDoguLookupKey, service)
				if err != nil {
					return false
				}
				return verifyOwner(createdDogu.Name, service.ObjectMeta)
			}, TimeoutInterval, PollingInterval).Should(BeTrue())
			Expect(ldapCr.Name).To(Equal(service.Name))
			Expect(ldapCr.Namespace).To(Equal(service.Namespace))

			By("Expect created secret")
			secret := &corev1.Secret{}
			secretLookupKey := types.NamespacedName{Name: ldapCr.Name + "-private", Namespace: ldapCr.Namespace}

			Eventually(func() bool {
				err := k8sClient.Get(ctx, secretLookupKey, secret)
				if err != nil {
					return false
				}
				return verifyOwner(createdDogu.Name, secret.ObjectMeta)
			}, TimeoutInterval, PollingInterval).Should(BeTrue())
			Expect(ldapCr.Name + "-private").To(Equal(secret.Name))
			Expect(ldapCr.Namespace).To(Equal(secret.Namespace))

			By("Expect created pvc")
			pvc := &corev1.PersistentVolumeClaim{}

			Eventually(func() bool {
				err := k8sClient.Get(ctx, ldapDoguLookupKey, pvc)
				if err != nil {
					return false
				}
				return verifyOwner(createdDogu.Name, pvc.ObjectMeta)
			}, TimeoutInterval, PollingInterval).Should(BeTrue())
			Expect(ldapCr.Name).To(Equal(pvc.Name))
			Expect(ldapCr.Namespace).To(Equal(pvc.Namespace))

			By("Expect exposed service for service port 2222")
			exposedService2222 := &corev1.Service{}
			exposedService2222Name := fmt.Sprintf("%s-exposed-2222", ldapCr.Name)
			exposedService2222LookupKey := types.NamespacedName{Name: exposedService2222Name, Namespace: ldapCr.Namespace}

			Eventually(func() bool {
				err := k8sClient.Get(ctx, exposedService2222LookupKey, exposedService2222)
				return err == nil
			}, PollingInterval, TimeoutInterval).Should(BeTrue())

			By("Expect exposed service for service port 8888")
			exposedService8888 := &corev1.Service{}
			exposedService8888Name := fmt.Sprintf("%s-exposed-8888", ldapCr.Name)
			exposedService8888LookupKey := types.NamespacedName{Name: exposedService8888Name, Namespace: ldapCr.Namespace}

			Eventually(func() bool {
				err := k8sClient.Get(ctx, exposedService8888LookupKey, exposedService8888)
				return err == nil
			}, PollingInterval, TimeoutInterval).Should(BeTrue())

			Expect(exposedService8888.Name).To(Equal(exposedService8888Name))

<<<<<<< HEAD
		It("Set dogu in support mode", func() {
			By("Update dogu resource with support mode true")
			createdDogu := &k8sv1.Dogu{}
			Eventually(func() bool {
				err := k8sClient.Get(ctx, ldapDoguLookupKey, createdDogu)
				return err == nil
			}, PollingInterval, TimeoutInterval).Should(BeTrue())

			createdDogu.Spec.SupportMode = true
			updateDoguCrd(ctx, createdDogu)

			By("Expect deployment in support mode")
			deployment := &appsv1.Deployment{}

			Eventually(func() bool {
				err := k8sClient.Get(ctx, ldapDoguLookupKey, deployment)
				if err != nil {
					return false
				}
				if isDeploymentInSupportMode(deployment) {
					return true
				}
				return false
			}, TimeoutInterval, PollingInterval).Should(BeTrue())
		})

		It("Should unset dogu support mode", func() {
			By("Update dogu resource with support mode false")
			createdDogu := &k8sv1.Dogu{}
			Eventually(func() bool {
				err := k8sClient.Get(ctx, ldapDoguLookupKey, createdDogu)
				return err == nil
			}, PollingInterval, TimeoutInterval).Should(BeTrue())

			createdDogu.Spec.SupportMode = false
			updateDoguCrd(ctx, createdDogu)

			By("Expect deployment in normal mode")
			deployment := &appsv1.Deployment{}

			Eventually(func() bool {
				err := k8sClient.Get(ctx, ldapDoguLookupKey, deployment)
				if err != nil {
					return false
				}
				return !isDeploymentInSupportMode(deployment)
			}, TimeoutInterval, PollingInterval).Should(BeTrue())
		})

		It("Should delete dogu", func() {
			createdDogu := &k8sv1.Dogu{}
			Eventually(func() bool {
				err := k8sClient.Get(ctx, ldapDoguLookupKey, createdDogu)
				return err == nil
			}, PollingInterval, TimeoutInterval).Should(BeTrue())
			By("Delete Dogu")
			deleteDoguCrd(ctx, createdDogu, ldapDoguLookupKey)
=======
			By("Should delete dogu", func() {
				deleteDoguCrd(ctx, ldapCr, ldapDoguLookupKey, true)
				deleteObjectFromCluster(ctx, exposedService8888LookupKey, &corev1.Service{})
				deleteObjectFromCluster(ctx, exposedService2222LookupKey, &corev1.Service{})
			})
>>>>>>> cbe3bf6d
		})

		It("Should fail dogu installation as dependency is missing", func() {
			By("Creating redmine dogu resource")
			installDoguCrd(ctx, redmineCr)

			By("Check for failed installation and check events of dogu resource")
			createdDogu := &k8sv1.Dogu{}

			Eventually(func() bool {
				err := k8sClient.Get(ctx, redmineCr.GetObjectKey(), createdDogu)
				if err != nil {
					return false
				}
				if createdDogu.Status.Status != k8sv1.DoguStatusNotInstalled {
					return false
				}

				eventList := &corev1.EventList{}
				err = k8sClient.List(ctx, eventList, &client.ListOptions{})
				if err != nil {
					return false
				}

				count := 0
				for _, item := range eventList.Items {
					if item.InvolvedObject.Name == createdDogu.Name && item.Reason == ErrorOnInstallEventReason {
						count++
					}
				}

				if count != 1 {
					return false
				}

				return true
			}, TimeoutInterval, PollingInterval).Should(BeTrue())

			By("Delete redmine dogu crd")
			deleteDoguCrd(ctx, redmineCr, redmineCr.GetObjectKey(), false)

			Expect(DoguRemoteRegistryMock.AssertExpectations(mockeryT)).To(BeTrue())
			Expect(ImageRegistryMock.AssertExpectations(mockeryT)).To(BeTrue())
			Expect(EtcdDoguRegistry.AssertExpectations(mockeryT)).To(BeTrue())
		})

		It("Setup mocks and test data for upgrade", func() {
			// create mocks
			*DoguRemoteRegistryMock = cesremotemocks.Registry{}
			DoguRemoteRegistryMock.Mock.On("GetVersion", "official/ldap", "2.4.48-4").Once().Return(ldapFromDoguDescriptor, nil)
			DoguRemoteRegistryMock.Mock.On("GetVersion", "official/ldap", "2.4.49-1").Once().Return(ldapToDoguDescriptor, nil)

			*ImageRegistryMock = mocks.ImageRegistry{}
			ImageRegistryMock.Mock.On("PullImageConfig", mock.Anything, "registry.cloudogu.com/official/ldap:2.4.48-4").Return(imageConfig, nil)
			ImageRegistryMock.Mock.On("PullImageConfig", mock.Anything, "registry.cloudogu.com/official/ldap:2.4.49-1").Return(imageConfig, nil)

			*EtcdDoguRegistry = cesmocks.DoguRegistry{}
			EtcdDoguRegistry.Mock.On("IsEnabled", "ldap").Once().Return(false, nil)
			EtcdDoguRegistry.Mock.On("Register", ldapFromDoguDescriptor).Once().Return(nil)
			EtcdDoguRegistry.Mock.On("Enable", ldapFromDoguDescriptor).Once().Return(nil)
			EtcdDoguRegistry.Mock.On("Get", "ldap").Once().Return(ldapFromDoguDescriptor, nil)

			EtcdDoguRegistry.Mock.On("IsEnabled", "ldap").Once().Return(true, nil)
			EtcdDoguRegistry.Mock.On("Register", ldapToDoguDescriptor).Once().Return(nil)
			EtcdDoguRegistry.Mock.On("Enable", ldapToDoguDescriptor).Once().Return(nil)
			EtcdDoguRegistry.Mock.On("Get", "ldap").Return(ldapToDoguDescriptor, nil)
			EtcdDoguRegistry.Mock.On("Unregister", "ldap").Return(nil)
		})

		It("Should upgrade dogu in cluster", func() {
			By("Install ldap dogu resource in version 2.4.48-4")
			installDoguCrd(testCtx, ldapFromCr)

			By("Expect created dogu")
			installedLdapDoguCr := &k8sv1.Dogu{}
			Eventually(func() bool {
				err := k8sClient.Get(testCtx, ldapFromDoguLookupKey, installedLdapDoguCr)
				if err != nil {
					return false
				}

				finalizers := installedLdapDoguCr.Finalizers
				if len(finalizers) == 1 && finalizers[0] == "dogu-finalizer" {
					return true
				}

				return false
			}, TimeoutInterval, PollingInterval).Should(BeTrue())

			By("Wait for resources created deployment")
			deployment := new(appsv1.Deployment)
			Eventually(getObjectFromCluster(testCtx, deployment, ldapFromDoguLookupKey), TimeoutInterval, PollingInterval).Should(BeTrue())
			Eventually(getObjectFromCluster(testCtx, &corev1.Service{}, ldapFromDoguLookupKey), TimeoutInterval, PollingInterval).Should(BeTrue())
			Eventually(getObjectFromCluster(testCtx, &corev1.PersistentVolumeClaim{}, ldapFromDoguLookupKey), TimeoutInterval, PollingInterval).Should(BeTrue())

			secretLookupKey := types.NamespacedName{Name: ldapFromDoguLookupKey.Name + "-private", Namespace: ldapFromDoguLookupKey.Namespace}
			Eventually(getObjectFromCluster(testCtx, &corev1.Secret{}, secretLookupKey), TimeoutInterval, PollingInterval).Should(BeTrue())

			By("Patch Deployment to contain at least one healthy replica")
			Expect(func() bool {
				deployment.Status.Replicas = 1
				deployment.Status.ReadyReplicas = 1
				err := k8sClient.Status().Update(testCtx, deployment)
				return err == nil
			}()).To(BeTrue())

			By("Update dogu crd with new version")
			Expect(func() bool {
				installedLdapDoguCr.Spec.Version = ldapToVersion
				err := k8sClient.Update(testCtx, installedLdapDoguCr)
				return err == nil
			}()).To(BeTrue())

			By("Check new image in deployment")
			Eventually(func() bool {
				deploymentAfterUpgrading := new(appsv1.Deployment)
				ok := getObjectFromCluster(testCtx, deploymentAfterUpgrading, ldapFromDoguLookupKey)
				return ok && strings.Contains(deploymentAfterUpgrading.Spec.Template.Spec.Containers[0].Image, ldapToVersion)
			}, TimeoutInterval, PollingInterval).Should(BeTrue())

			deleteDoguCrd(ctx, installedLdapDoguCr, ldapFromDoguLookupKey, true)

			Expect(DoguRemoteRegistryMock.AssertExpectations(mockeryT)).To(BeTrue())
			Expect(ImageRegistryMock.AssertExpectations(mockeryT)).To(BeTrue())
			Expect(EtcdDoguRegistry.AssertExpectations(mockeryT)).To(BeTrue())
		})

	})

})

func isDeploymentInSupportMode(deployment *appsv1.Deployment) bool {
	container := deployment.Spec.Template.Spec.Containers[0]
	envVars := container.Env
	envVarFound := false
	for _, env := range envVars {
		if env.Name == "SUPPORT_MODE" && env.Value == "true" {
			envVarFound = true
		}
	}

	if hasSleepCommand(container) && hasNoProbes(container) && envVarFound {
		return true
	}

	return false
}

func hasSleepCommand(container corev1.Container) bool {
	command := container.Command
	if len(command) != 3 {
		return false
	}
	if command[0] != "/bin/bash" || command[1] != "-c" || command[2] != "--" {
		return false
	}
	args := container.Args
	if len(args) != 1 {
		return false
	}
	if args[0] != "while true; do sleep 5; done;" {
		return false
	}

	return true
}

func hasNoProbes(container corev1.Container) bool {
	if container.StartupProbe == nil && container.LivenessProbe == nil && container.ReadinessProbe == nil {
		return true
	}

	return false
}

func installDoguCrd(ctx context.Context, doguCr *k8sv1.Dogu) {
	Expect(k8sClient.Create(ctx, doguCr)).Should(Succeed())
}

<<<<<<< HEAD
func updateDoguCrd(ctx context.Context, doguCr *k8sv1.Dogu) {
	Expect(k8sClient.Update(ctx, doguCr)).Should(Succeed())
}

func deleteDoguCrd(ctx context.Context, doguCr *k8sv1.Dogu, doguLookupKey types.NamespacedName) {
	println(fmt.Sprintf("%+v", doguCr))
=======
func deleteDoguCrd(ctx context.Context, doguCr *k8sv1.Dogu, doguLookupKey types.NamespacedName, deleteAdditional bool) {
>>>>>>> cbe3bf6d
	Expect(k8sClient.Delete(ctx, doguCr)).Should(Succeed())

	dogu := &k8sv1.Dogu{}
	Eventually(func() bool {
		err := k8sClient.Get(ctx, doguLookupKey, dogu)
		return apierrors.IsNotFound(err)
	}, TimeoutInterval, PollingInterval).Should(BeTrue())

	if !deleteAdditional {
		return
	}

	deleteObjectFromCluster(ctx, doguCr.GetObjectKey(), &appsv1.Deployment{})
	deleteObjectFromCluster(ctx, doguCr.GetObjectKey(), &corev1.Service{})
	deleteObjectFromCluster(ctx, types.NamespacedName{Name: doguCr.GetPrivateVolumeName(), Namespace: doguCr.Namespace}, &corev1.Secret{})
	deleteObjectFromCluster(ctx, doguCr.GetObjectKey(), &corev1.PersistentVolumeClaim{})
}

func deleteObjectFromCluster(ctx context.Context, objectKey client.ObjectKey, deleteType client.Object) {
	Eventually(func() bool {
		ok := getObjectFromCluster(ctx, deleteType, objectKey)
		fmt.Printf("NEUUUU: %v", deleteType)

		if !ok {
			return false
		}

		err := k8sClient.Delete(ctx, deleteType)
		return err == nil
	}, TimeoutInterval, PollingInterval).Should(BeTrue())
}

func getObjectFromCluster(ctx context.Context, objectType client.Object, lookupKey types.NamespacedName) bool {
	err := k8sClient.Get(ctx, lookupKey, objectType)
	return err == nil
}

// verifyOwner checks if the objectmetadata has a specific owner. This method should be used to verify that a dogu is
// the owner of every related resource. This replaces an integration test for the deletion of dogu related resources.
// In a real cluster resources without an owner will be garbage collected. In this environment the resources still exist
// after dogu deletion
func verifyOwner(name string, obj v1.ObjectMeta) bool {
	ownerRefs := obj.OwnerReferences
	if len(ownerRefs) == 1 && ownerRefs[0].Name == name {
		return true
	}

	return false
}<|MERGE_RESOLUTION|>--- conflicted
+++ resolved
@@ -184,8 +184,8 @@
 			}, PollingInterval, TimeoutInterval).Should(BeTrue())
 
 			Expect(exposedService8888.Name).To(Equal(exposedService8888Name))
-
-<<<<<<< HEAD
+		})
+
 		It("Set dogu in support mode", func() {
 			By("Update dogu resource with support mode true")
 			createdDogu := &k8sv1.Dogu{}
@@ -235,21 +235,11 @@
 			}, TimeoutInterval, PollingInterval).Should(BeTrue())
 		})
 
-		It("Should delete dogu", func() {
-			createdDogu := &k8sv1.Dogu{}
-			Eventually(func() bool {
-				err := k8sClient.Get(ctx, ldapDoguLookupKey, createdDogu)
-				return err == nil
-			}, PollingInterval, TimeoutInterval).Should(BeTrue())
-			By("Delete Dogu")
-			deleteDoguCrd(ctx, createdDogu, ldapDoguLookupKey)
-=======
 			By("Should delete dogu", func() {
 				deleteDoguCrd(ctx, ldapCr, ldapDoguLookupKey, true)
 				deleteObjectFromCluster(ctx, exposedService8888LookupKey, &corev1.Service{})
 				deleteObjectFromCluster(ctx, exposedService2222LookupKey, &corev1.Service{})
 			})
->>>>>>> cbe3bf6d
 		})
 
 		It("Should fail dogu installation as dependency is missing", func() {
@@ -429,16 +419,11 @@
 	Expect(k8sClient.Create(ctx, doguCr)).Should(Succeed())
 }
 
-<<<<<<< HEAD
 func updateDoguCrd(ctx context.Context, doguCr *k8sv1.Dogu) {
 	Expect(k8sClient.Update(ctx, doguCr)).Should(Succeed())
 }
 
-func deleteDoguCrd(ctx context.Context, doguCr *k8sv1.Dogu, doguLookupKey types.NamespacedName) {
-	println(fmt.Sprintf("%+v", doguCr))
-=======
 func deleteDoguCrd(ctx context.Context, doguCr *k8sv1.Dogu, doguLookupKey types.NamespacedName, deleteAdditional bool) {
->>>>>>> cbe3bf6d
 	Expect(k8sClient.Delete(ctx, doguCr)).Should(Succeed())
 
 	dogu := &k8sv1.Dogu{}
