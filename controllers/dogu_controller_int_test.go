//go:build k8s_integration
// +build k8s_integration

package controllers

import (
	"context"
	_ "embed"
	k8sv1 "github.com/cloudogu/k8s-dogu-operator/api/v1"
	"github.com/cloudogu/k8s-dogu-operator/controllers/mocks"
	. "github.com/onsi/ginkgo"
	. "github.com/onsi/gomega"
	"github.com/stretchr/testify/mock"
	appsv1 "k8s.io/api/apps/v1"
	corev1 "k8s.io/api/core/v1"
	apierrors "k8s.io/apimachinery/pkg/api/errors"
	v1 "k8s.io/apimachinery/pkg/apis/meta/v1"
	"k8s.io/apimachinery/pkg/types"
	"sigs.k8s.io/controller-runtime/pkg/client"
	"sigs.k8s.io/yaml"
	"time"
)

//go:embed testdata/ldap-descriptor-cm.yaml
var ldapDescriptorCmBytes []byte
var ldapDescriptorCm = &corev1.ConfigMap{}

func init() {
	err := yaml.Unmarshal(ldapDescriptorCmBytes, ldapDescriptorCm)
	if err != nil {
		panic(err)
	}
}

var _ = Describe("Dogu Controller", func() {

<<<<<<< HEAD
	const interval = time.Second * 10
	const timeout = time.Second * 1
	ldapDescriptorCm.Namespace = "default"
=======
	const timoutInterval = time.Second * 10
	const pollingInterval = time.Second * 1
>>>>>>> a418fbc1
	ldapCr.Namespace = "default"
	ldapCr.ResourceVersion = ""
	doguName := ldapCr.Name
	namespace := ldapCr.Namespace
	ctx := context.TODO()
	doguLookupKey := types.NamespacedName{Name: doguName, Namespace: namespace}
	ImageRegistryMock = mocks.ImageRegistry{}
	ImageRegistryMock.Mock.On("PullImageConfig", mock.Anything, mock.Anything).Return(imageConfig, nil)
	DoguRegistryMock = mocks.DoguRegistry{}
	DoguRegistryMock.Mock.On("GetDogu", mock.Anything).Return(ldapDogu, nil)

	var createdResources []client.Object

	deleteResourceAfterTest := func(o client.Object) {
		createdResources = append(createdResources, o)
	}

	BeforeEach(func() {
		createdResources = nil
	})

	AfterEach(func() {
		for _, resource := range createdResources {
			err := k8sClient.Delete(ctx, resource)
			Expect(err).To(Succeed())
		}
	})

	Context("Handle dogu resource", func() {
		It("Should install dogu in cluster", func() {
			By("Creating dogu resource")
			Expect(k8sClient.Create(ctx, ldapCr)).Should(Succeed())

			By("Expect created dogu")
			createdDogu := &k8sv1.Dogu{}

			Eventually(func() bool {
				err := k8sClient.Get(ctx, doguLookupKey, createdDogu)
				if err != nil {
					return false
				}
				finalizers := createdDogu.Finalizers
				if len(finalizers) == 1 && finalizers[0] == "dogu-finalizer" {
					return true
				}
				return false
			}, timoutInterval, pollingInterval).Should(BeTrue())

			By("Expect created deployment")
			deployment := &appsv1.Deployment{}
			deleteResourceAfterTest(deployment)

			Eventually(func() bool {
				err := k8sClient.Get(ctx, doguLookupKey, deployment)
				if err != nil {
					return false
				}
				return verifyOwner(createdDogu.Name, deployment.ObjectMeta)
			}, timoutInterval, pollingInterval).Should(BeTrue())
			Expect(doguName).To(Equal(deployment.Name))
			Expect(namespace).To(Equal(deployment.Namespace))

			By("Expect created service")
			service := &corev1.Service{}
			deleteResourceAfterTest(service)

			Eventually(func() bool {
				err := k8sClient.Get(ctx, doguLookupKey, service)
				if err != nil {
					return false
				}
				return verifyOwner(createdDogu.Name, service.ObjectMeta)
			}, timoutInterval, pollingInterval).Should(BeTrue())
			Expect(doguName).To(Equal(service.Name))
			Expect(namespace).To(Equal(service.Namespace))

			By("Expect created secret")
			secret := &corev1.Secret{}
			deleteResourceAfterTest(secret)
			secretLookupKey := types.NamespacedName{Name: doguName + "-private", Namespace: namespace}

			Eventually(func() bool {
				err := k8sClient.Get(ctx, secretLookupKey, secret)
				if err != nil {
					return false
				}
				return verifyOwner(createdDogu.Name, secret.ObjectMeta)
			}, timoutInterval, pollingInterval).Should(BeTrue())
			Expect(doguName + "-private").To(Equal(secret.Name))
			Expect(namespace).To(Equal(secret.Namespace))

			By("Expect created pvc")
			pvc := &corev1.PersistentVolumeClaim{}
			deleteResourceAfterTest(pvc)

			Eventually(func() bool {
				err := k8sClient.Get(ctx, doguLookupKey, pvc)
				if err != nil {
					return false
				}
				return verifyOwner(createdDogu.Name, pvc.ObjectMeta)
			}, timoutInterval, pollingInterval).Should(BeTrue())
			Expect(doguName).To(Equal(pvc.Name))
			Expect(namespace).To(Equal(pvc.Namespace))
		})

		It("Should delete dogu", func() {
			By("Delete Dogu")
			Expect(k8sClient.Delete(ctx, ldapCr)).Should(Succeed())

			dogu := &k8sv1.Dogu{}
			Eventually(func() bool {
				err := k8sClient.Get(ctx, doguLookupKey, dogu)
				return apierrors.IsNotFound(err)
			}, timoutInterval, pollingInterval).Should(BeTrue())
		})

		It("Handle dogu resource with custom descriptor", func() {
			By("Creating custom dogu descriptor")
			Expect(k8sClient.Create(ctx, ldapDescriptorCm)).Should(Succeed())
			deleteResourceAfterTest(ldapDescriptorCm)

			By("Creating dogu resource")
			ldapCr.ResourceVersion = ""
			Expect(k8sClient.Create(ctx, ldapCr)).Should(Succeed())

			By("Expect created dogu")
			createdDogu := &k8sv1.Dogu{}
			deleteResourceAfterTest(createdDogu)

			Eventually(func() bool {
				err := k8sClient.Get(ctx, doguLookupKey, createdDogu)
				if err != nil {
					return false
				}
				return true
			}, interval, timeout).Should(BeTrue())

			By("Expect owner reference on configmap")
			cm := &corev1.ConfigMap{}
			cmLookupKey := types.NamespacedName{Name: ldapDescriptorCm.Name, Namespace: ldapDescriptorCm.Namespace}
			Eventually(func() bool {
				err := k8sClient.Get(ctx, cmLookupKey, cm)
				if err != nil {
					return false
				}

				return verifyOwner(createdDogu.Name, cm.ObjectMeta)
			})
		})
	})
})

// verifyOwner checks if the objectmetadata has a specific owner. This method should be used to verify that a dogu is
// the owner of every related resource. This replaces an integration test for the deletion of dogu related resources.
// In a real cluster resources without an owner will be garbage collected. In this environment the resources still exist
// after dogu deletion
func verifyOwner(name string, obj v1.ObjectMeta) bool {
	ownerRefs := obj.OwnerReferences
	if len(ownerRefs) == 1 && ownerRefs[0].Name == name {
		return true
	}

	return false
}<|MERGE_RESOLUTION|>--- conflicted
+++ resolved
@@ -34,14 +34,9 @@
 
 var _ = Describe("Dogu Controller", func() {
 
-<<<<<<< HEAD
-	const interval = time.Second * 10
-	const timeout = time.Second * 1
-	ldapDescriptorCm.Namespace = "default"
-=======
 	const timoutInterval = time.Second * 10
 	const pollingInterval = time.Second * 1
->>>>>>> a418fbc1
+	ldapDescriptorCm.Namespace = "default"
 	ldapCr.Namespace = "default"
 	ldapCr.ResourceVersion = ""
 	doguName := ldapCr.Name
