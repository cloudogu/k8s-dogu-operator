//go:build k8s_integration
// +build k8s_integration

package controllers_test

import (
	"context"
<<<<<<< HEAD
	"fmt"
=======
	_ "embed"
>>>>>>> 9d5d18bc
	k8sv1 "github.com/cloudogu/k8s-dogu-operator/api/v1"
	"github.com/cloudogu/k8s-dogu-operator/controllers/mocks"
	. "github.com/onsi/ginkgo"
	. "github.com/onsi/gomega"
	"github.com/stretchr/testify/mock"
	appsv1 "k8s.io/api/apps/v1"
	corev1 "k8s.io/api/core/v1"
	apierrors "k8s.io/apimachinery/pkg/api/errors"
	v1 "k8s.io/apimachinery/pkg/apis/meta/v1"
	"k8s.io/apimachinery/pkg/types"
	"time"
)

var _ = Describe("Dogu Controller", func() {
	const timeoutInterval = time.Second * 10
	const pollingInterval = time.Second * 1
	ldapCr.Namespace = "default"
	ldapCr.ResourceVersion = ""
	doguName := ldapCr.Name
	namespace := ldapCr.Namespace
	ctx := context.TODO()
	doguLookupKey := types.NamespacedName{Name: doguName, Namespace: namespace}
	ImageRegistryMock = mocks.ImageRegistry{}
	ImageRegistryMock.Mock.On("PullImageConfig", mock.Anything, mock.Anything).Return(imageConfig, nil)
	DoguRegistryMock = mocks.DoguRegistry{}
	DoguRegistryMock.Mock.On("GetDogu", mock.Anything).Return(ldapDogu, nil)

	Context("Handle dogu resource", func() {
		It("Should install dogu in cluster", func() {
			By("Creating dogu resource")
			Expect(k8sClient.Create(ctx, ldapCr)).Should(Succeed())

			By("Expect created dogu")
			createdDogu := &k8sv1.Dogu{}

			Eventually(func() bool {
				err := k8sClient.Get(ctx, doguLookupKey, createdDogu)
				if err != nil {
					return false
				}
				finalizers := createdDogu.Finalizers
				if len(finalizers) == 1 && finalizers[0] == "dogu-finalizer" {
					return true
				}
				return false
			}, timeoutInterval, pollingInterval).Should(BeTrue())

			By("Expect created deployment")
			deployment := &appsv1.Deployment{}

			Eventually(func() bool {
				err := k8sClient.Get(ctx, doguLookupKey, deployment)
				if err != nil {
					return false
				}
				return verifyOwner(createdDogu.Name, deployment.ObjectMeta)
			}, timeoutInterval, pollingInterval).Should(BeTrue())
			Expect(doguName).To(Equal(deployment.Name))
			Expect(namespace).To(Equal(deployment.Namespace))

			By("Expect created service")
			service := &corev1.Service{}

			Eventually(func() bool {
				err := k8sClient.Get(ctx, doguLookupKey, service)
				if err != nil {
					return false
				}
				return verifyOwner(createdDogu.Name, service.ObjectMeta)
			}, timeoutInterval, pollingInterval).Should(BeTrue())
			Expect(doguName).To(Equal(service.Name))
			Expect(namespace).To(Equal(service.Namespace))

			By("Expect created secret")
			secret := &corev1.Secret{}
			secretLookupKey := types.NamespacedName{Name: doguName + "-private", Namespace: namespace}

			Eventually(func() bool {
				err := k8sClient.Get(ctx, secretLookupKey, secret)
				if err != nil {
					return false
				}
				return verifyOwner(createdDogu.Name, secret.ObjectMeta)
			}, timeoutInterval, pollingInterval).Should(BeTrue())
			Expect(doguName + "-private").To(Equal(secret.Name))
			Expect(namespace).To(Equal(secret.Namespace))

			By("Expect created pvc")
			pvc := &corev1.PersistentVolumeClaim{}

			Eventually(func() bool {
				err := k8sClient.Get(ctx, doguLookupKey, pvc)
				if err != nil {
					return false
				}
				return verifyOwner(createdDogu.Name, pvc.ObjectMeta)
			}, timeoutInterval, pollingInterval).Should(BeTrue())
			Expect(doguName).To(Equal(pvc.Name))
			Expect(namespace).To(Equal(pvc.Namespace))

			By("Expect exposed service for service port 2222")
			exposedService2222 := &corev1.Service{}
			exposedService2222Name := fmt.Sprintf("%s-exposed-2222", doguName)
			exposedService2222LookupKey := types.NamespacedName{Name: exposedService2222Name, Namespace: namespace}

			Eventually(func() bool {
				err := k8sClient.Get(ctx, exposedService2222LookupKey, exposedService2222)
				if err != nil {
					return false
				}
				return true
			}, pollingInterval, timeoutInterval).Should(BeTrue())

			By("Expect exposed service for service port 8888")
			exposedService8888 := &corev1.Service{}
			exposedService8888Name := fmt.Sprintf("%s-exposed-2222", doguName)
			exposedService8888LookupKey := types.NamespacedName{Name: exposedService8888Name, Namespace: namespace}

			Eventually(func() bool {
				err := k8sClient.Get(ctx, exposedService8888LookupKey, exposedService8888)
				if err != nil {
					return false
				}
				return true
			}, pollingInterval, timeoutInterval).Should(BeTrue())

			Expect(exposedService8888.Name).To(Equal(exposedService8888Name))
		})

		It("Should delete dogu", func() {
			By("Delete Dogu")
			Expect(k8sClient.Delete(ctx, ldapCr)).Should(Succeed())

			dogu := &k8sv1.Dogu{}
			Eventually(func() bool {
				err := k8sClient.Get(ctx, doguLookupKey, dogu)
				return apierrors.IsNotFound(err)
			}, timeoutInterval, pollingInterval).Should(BeTrue())
		})
	})
})

// verifyOwner checks if the objectmetadata has a specific owner. This method should be used to verify that a dogu is
// the owner of every related resource. This replaces an integration test for the deletion of dogu related resources.
// In a real cluster resources without an owner will be garbage collected. In this environment the resources still exist
// after dogu deletion
func verifyOwner(name string, obj v1.ObjectMeta) bool {
	ownerRefs := obj.OwnerReferences
	if len(ownerRefs) == 1 && ownerRefs[0].Name == name {
		return true
	}

	return false
}<|MERGE_RESOLUTION|>--- conflicted
+++ resolved
@@ -5,11 +5,8 @@
 
 import (
 	"context"
-<<<<<<< HEAD
 	"fmt"
-=======
 	_ "embed"
->>>>>>> 9d5d18bc
 	k8sv1 "github.com/cloudogu/k8s-dogu-operator/api/v1"
 	"github.com/cloudogu/k8s-dogu-operator/controllers/mocks"
 	. "github.com/onsi/ginkgo"
