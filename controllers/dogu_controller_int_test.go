//go:build k8s_integration
// +build k8s_integration

package controllers_test

import (
	"context"
<<<<<<< HEAD
	"fmt"
	"github.com/cloudogu/cesapp/v4/core"
=======
>>>>>>> d11298d6
	k8sv1 "github.com/cloudogu/k8s-dogu-operator/api/v1"
	"github.com/cloudogu/k8s-dogu-operator/controllers/mocks"
	. "github.com/onsi/ginkgo"
	. "github.com/onsi/gomega"
	"github.com/stretchr/testify/mock"
	appsv1 "k8s.io/api/apps/v1"
	corev1 "k8s.io/api/core/v1"
	apierrors "k8s.io/apimachinery/pkg/api/errors"
	v1 "k8s.io/apimachinery/pkg/apis/meta/v1"
	"k8s.io/apimachinery/pkg/types"
	"time"
)

var _ = Describe("Dogu Controller", func() {

	const interval = time.Second * 10
	const timeout = time.Second * 1
	ldapCr.Namespace = "default"
	ldapCr.ResourceVersion = ""
	doguName := ldapCr.Name
	namespace := ldapCr.Namespace
	ctx := context.TODO()
	doguLookupKey := types.NamespacedName{Name: doguName, Namespace: namespace}

	Context("Handle dogu resource", func() {
		It("Should install dogu in cluster", func() {

			ImageRegistryMock = mocks.ImageRegistry{}
			ImageRegistryMock.Mock.On("PullImageConfig", mock.Anything, mock.Anything).Return(imageConfig, nil)
			DoguRegistryMock = mocks.DoguRegistry{}
<<<<<<< HEAD
			doguJson := &core.Dogu{
				Image:   "image",
				Version: "1.0.0",
				ExposedPorts: []core.ExposedPort{{
					Type:      "tcp",
					Container: 2222,
					Host:      4444,
				}},
			}
			DoguRegistryMock.Mock.On("GetDogu", mock.Anything).Return(doguJson, nil)
			DoguRegistratorMock.Mock.On("RegisterDogu", mock.Anything, mock.Anything, mock.Anything).Return(nil)
=======
			DoguRegistryMock.Mock.On("GetDogu", mock.Anything).Return(ldapDogu, nil)
>>>>>>> d11298d6

			By("Creating dogu resource")
			Expect(k8sClient.Create(ctx, ldapCr)).Should(Succeed())

			By("Expect created dogu")
			createdDogu := &k8sv1.Dogu{}

			Eventually(func() bool {
				err := k8sClient.Get(ctx, doguLookupKey, createdDogu)
				if err != nil {
					return false
				}
				finalizers := createdDogu.Finalizers
				if len(finalizers) == 1 && finalizers[0] == "dogu-finalizer" {
					return true
				}
				return false
			}, interval, timeout).Should(BeTrue())

			By("Expect created deployment")
			deployment := &appsv1.Deployment{}

			Eventually(func() bool {
				err := k8sClient.Get(ctx, doguLookupKey, deployment)
				if err != nil {
					return false
				}
				return verifyOwner(createdDogu.Name, deployment.ObjectMeta)
			}, interval, timeout).Should(BeTrue())
			Expect(doguName).To(Equal(deployment.Name))
			Expect(namespace).To(Equal(deployment.Namespace))

			By("Expect created service")
			service := &corev1.Service{}

			Eventually(func() bool {
				err := k8sClient.Get(ctx, doguLookupKey, service)
				if err != nil {
					return false
				}
<<<<<<< HEAD
				return true
			}, timeout, interval).Should(BeTrue())

			By("Expect exposed service")
			exposedService := &corev1.Service{}
			exposedServiceName := fmt.Sprintf("%s-exposed", doguName)
			exposedServiceLookupKey := types.NamespacedName{Name: exposedServiceName, Namespace: namespace}

			Eventually(func() bool {
				err := k8sClient.Get(ctx, exposedServiceLookupKey, exposedService)
				if err != nil {
					return false
				}
				return true
			}, timeout, interval).Should(BeTrue())

			Expect(exposedService.Name).To(Equal(exposedServiceName))
=======
				return verifyOwner(createdDogu.Name, service.ObjectMeta)
			}, interval, timeout).Should(BeTrue())
			Expect(doguName).To(Equal(service.Name))
			Expect(namespace).To(Equal(service.Namespace))

			By("Expect created secret")
			secret := &corev1.Secret{}
			secretLookupKey := types.NamespacedName{Name: doguName + "-private", Namespace: namespace}

			Eventually(func() bool {
				err := k8sClient.Get(ctx, secretLookupKey, secret)
				if err != nil {
					return false
				}
				return verifyOwner(createdDogu.Name, secret.ObjectMeta)
			}, interval, timeout).Should(BeTrue())
			Expect(doguName + "-private").To(Equal(secret.Name))
			Expect(namespace).To(Equal(secret.Namespace))

			By("Expect created pvc")
			pvc := &corev1.PersistentVolumeClaim{}

			Eventually(func() bool {
				err := k8sClient.Get(ctx, doguLookupKey, pvc)
				if err != nil {
					return false
				}
				return verifyOwner(createdDogu.Name, pvc.ObjectMeta)
			}, interval, timeout).Should(BeTrue())
			Expect(doguName).To(Equal(pvc.Name))
			Expect(namespace).To(Equal(pvc.Namespace))

			By("Delete Dogu")
			Expect(k8sClient.Delete(ctx, ldapCr)).Should(Succeed())

			dogu := &k8sv1.Dogu{}
			Eventually(func() bool {
				err := k8sClient.Get(ctx, doguLookupKey, dogu)
				return apierrors.IsNotFound(err)
			}, interval, timeout).Should(BeTrue())
>>>>>>> d11298d6
		})
	})
})

// VerifyOwner checks if the objectmetadata has a specific owner. This Method should be used to verify that a dogu is
// the owner of every related resource. This replaces an integration test for the deletion of dogu related resources.
// In a real cluster resources without an owner will be garbage collected. In this environment the resources still exist
// after dogu deletion
func verifyOwner(name string, obj v1.ObjectMeta) bool {
	ownerRefs := obj.OwnerReferences
	if len(ownerRefs) == 1 && ownerRefs[0].Name == name {
		return true
	}

	return false
}<|MERGE_RESOLUTION|>--- conflicted
+++ resolved
@@ -5,11 +5,7 @@
 
 import (
 	"context"
-<<<<<<< HEAD
-	"fmt"
 	"github.com/cloudogu/cesapp/v4/core"
-=======
->>>>>>> d11298d6
 	k8sv1 "github.com/cloudogu/k8s-dogu-operator/api/v1"
 	"github.com/cloudogu/k8s-dogu-operator/controllers/mocks"
 	. "github.com/onsi/ginkgo"
@@ -40,21 +36,7 @@
 			ImageRegistryMock = mocks.ImageRegistry{}
 			ImageRegistryMock.Mock.On("PullImageConfig", mock.Anything, mock.Anything).Return(imageConfig, nil)
 			DoguRegistryMock = mocks.DoguRegistry{}
-<<<<<<< HEAD
-			doguJson := &core.Dogu{
-				Image:   "image",
-				Version: "1.0.0",
-				ExposedPorts: []core.ExposedPort{{
-					Type:      "tcp",
-					Container: 2222,
-					Host:      4444,
-				}},
-			}
-			DoguRegistryMock.Mock.On("GetDogu", mock.Anything).Return(doguJson, nil)
-			DoguRegistratorMock.Mock.On("RegisterDogu", mock.Anything, mock.Anything, mock.Anything).Return(nil)
-=======
 			DoguRegistryMock.Mock.On("GetDogu", mock.Anything).Return(ldapDogu, nil)
->>>>>>> d11298d6
 
 			By("Creating dogu resource")
 			Expect(k8sClient.Create(ctx, ldapCr)).Should(Succeed())
@@ -95,25 +77,6 @@
 				if err != nil {
 					return false
 				}
-<<<<<<< HEAD
-				return true
-			}, timeout, interval).Should(BeTrue())
-
-			By("Expect exposed service")
-			exposedService := &corev1.Service{}
-			exposedServiceName := fmt.Sprintf("%s-exposed", doguName)
-			exposedServiceLookupKey := types.NamespacedName{Name: exposedServiceName, Namespace: namespace}
-
-			Eventually(func() bool {
-				err := k8sClient.Get(ctx, exposedServiceLookupKey, exposedService)
-				if err != nil {
-					return false
-				}
-				return true
-			}, timeout, interval).Should(BeTrue())
-
-			Expect(exposedService.Name).To(Equal(exposedServiceName))
-=======
 				return verifyOwner(createdDogu.Name, service.ObjectMeta)
 			}, interval, timeout).Should(BeTrue())
 			Expect(doguName).To(Equal(service.Name))
@@ -146,6 +109,21 @@
 			Expect(doguName).To(Equal(pvc.Name))
 			Expect(namespace).To(Equal(pvc.Namespace))
 
+			By("Expect exposed service")
+			exposedService := &corev1.Service{}
+			exposedServiceName := fmt.Sprintf("%s-exposed", doguName)
+			exposedServiceLookupKey := types.NamespacedName{Name: exposedServiceName, Namespace: namespace}
+
+			Eventually(func() bool {
+				err := k8sClient.Get(ctx, exposedServiceLookupKey, exposedService)
+				if err != nil {
+					return false
+				}
+				return true
+			}, timeout, interval).Should(BeTrue())
+
+			Expect(exposedService.Name).To(Equal(exposedServiceName))
+
 			By("Delete Dogu")
 			Expect(k8sClient.Delete(ctx, ldapCr)).Should(Succeed())
 
@@ -154,7 +132,6 @@
 				err := k8sClient.Get(ctx, doguLookupKey, dogu)
 				return apierrors.IsNotFound(err)
 			}, interval, timeout).Should(BeTrue())
->>>>>>> d11298d6
 		})
 	})
 })
