package v1

import (
	"context"
	"embed"
	"fmt"
	"github.com/cloudogu/k8s-dogu-operator/retry"
	appsv1 "k8s.io/api/apps/v1"
	"k8s.io/apimachinery/pkg/api/resource"
	"time"

	corev1 "k8s.io/api/core/v1"
	metav1 "k8s.io/apimachinery/pkg/apis/meta/v1"
	"sigs.k8s.io/controller-runtime/pkg/client"
)

// EDIT THIS FILE!  THIS IS SCAFFOLDING FOR YOU TO OWN!
// NOTE: json tags are required.  Any new fields you add must have json tags for the fields to be serialized.

// This embed provides the crd for other applications. They can import this package and use the yaml file
// for the CRD in e.g. integration tests. Otherwise, this file would not be present in the golang vendor directory.
// The file gets refreshed by copying from controller-gen by the "crd-helm-generate/crd-copy-for-go-embedding" make target.
//
//go:embed k8s.cloudogu.com_dogus.yaml
var _ embed.FS

const (
	// RequeueTimeMultiplerForEachRequeue defines the factor to multiple the requeue time of a failed dogu crd operation
	RequeueTimeMultiplerForEachRequeue = 2
	// RequeueTimeInitialRequeueTime defines the initial value of the requeue time
	RequeueTimeInitialRequeueTime = time.Second * 5
	// RequeueTimeMaxRequeueTime defines the maximum amount of time to wait for a requeue of a dogu resource
	RequeueTimeMaxRequeueTime = time.Hour * 6
	// DefaultVolumeSize is the default size of a new dogu volume if no volume size is specified in the dogu resource.
	DefaultVolumeSize = "2Gi"
)

const (
	// DoguLabelName is used to select a dogu pod by name.
	DoguLabelName = "dogu.name"
	// DoguLabelVersion is used to select a dogu pod by version.
	DoguLabelVersion = "dogu.version"
)

// DoguSpec defines the desired state of a Dogu
type DoguSpec struct {
	// Name of the dogu (e.g. official/ldap)
	Name string `json:"name,omitempty"`
	// Version of the dogu (e.g. 2.4.48-3)
	Version string `json:"version,omitempty"`
	// Resources of the dogu (e.g. dataVolumeSize)
	Resources DoguResources `json:"resources,omitempty"`
	// SupportMode indicates whether the dogu should be restarted in the support mode (f. e. to recover manually from
	// a crash loop).
	SupportMode bool `json:"supportMode,omitempty"`
	// Stopped indicates whether the dogu should be running (stopped=false) or not (stopped=true).
	Stopped bool `json:"stopped,omitempty"`
	// UpgradeConfig contains options to manipulate the upgrade process.
	UpgradeConfig UpgradeConfig `json:"upgradeConfig,omitempty"`
	// AdditionalIngressAnnotations provides additional annotations that get included into the dogu's ingress rules.
	AdditionalIngressAnnotations IngressAnnotations `json:"additionalIngressAnnotations,omitempty"`
}

// IngressAnnotations are annotations of nginx-ingress rules.
type IngressAnnotations map[string]string

// UpgradeConfig contains configuration hints for the dogu operator regarding aspects during the upgrade of dogus.
type UpgradeConfig struct {
	// AllowNamespaceSwitch lets a dogu switch its dogu namespace during an upgrade. The dogu must be technically the
	// same dogu which did reside in a different namespace. The remote dogu's version must be equal to or greater than
	// the version of the local dogu.
	AllowNamespaceSwitch bool `json:"allowNamespaceSwitch,omitempty"`
	// ForceUpgrade allows to install the same or even lower dogu version than already is installed. Please note, that
	// possible data loss may occur by inappropriate dogu downgrading.
	ForceUpgrade bool `json:"forceUpgrade,omitempty"`
}

// DoguResources defines the physical resources used by the dogu.
type DoguResources struct {
	// dataVolumeSize represents the current size of the volume. Increasing this value leads to an automatic volume
	// expansion. This includes a downtime for the respective dogu. The default size for volumes is "2Gi".
	// It is not possible to lower the volume size after an expansion. This will introduce an inconsistent state for the
	// dogu.
	DataVolumeSize string `json:"dataVolumeSize,omitempty"`
}

type HealthStatus string

const (
	PendingHealthStatus     HealthStatus = ""
	AvailableHealthStatus   HealthStatus = "available"
	UnavailableHealthStatus HealthStatus = "unavailable"
)

// DoguStatus defines the observed state of a Dogu.
type DoguStatus struct {
	// Status represents the state of the Dogu in the ecosystem
	Status string `json:"status"`
	// RequeueTime contains time necessary to perform the next requeue
	RequeueTime time.Duration `json:"requeueTime"`
	// RequeuePhase is the actual phase of the dogu resource used for a currently running async process.
	RequeuePhase string `json:"requeuePhase"`
	// Health describes the health status of the dogu
	Health HealthStatus `json:"health,omitempty"`
<<<<<<< HEAD
	// Installed version of the dogu (e.g. 2.4.48-3)
	InstalledVersion string `json:"installedVersion,omitempty"`
=======
	// Stopped shows if the dogu has been stopped or not.
	Stopped bool `json:"stopped,omitempty"`
}

func (d *Dogu) NextRequeueWithRetry(ctx context.Context, client client.Client) (time.Duration, error) {
	var requeueTime time.Duration
	err := retry.OnConflict(func() error {
		fetchErr := d.refreshDoguValue(ctx, client)
		if fetchErr != nil {
			return fetchErr
		}
		requeueTime = d.Status.NextRequeue()

		return d.Update(ctx, client)
	})

	if err != nil {
		return 0, err
	}

	return requeueTime, err
>>>>>>> d36a305d
}

// NextRequeue increases the requeue time of the dogu status and returns the new requeue time
func (ds *DoguStatus) NextRequeue() time.Duration {
	if ds.RequeueTime == 0 {
		ds.ResetRequeueTime()
	}

	newRequeueTime := ds.RequeueTime * RequeueTimeMultiplerForEachRequeue
	if newRequeueTime >= RequeueTimeMaxRequeueTime {
		ds.RequeueTime = RequeueTimeMaxRequeueTime
	} else {
		ds.RequeueTime = newRequeueTime
	}
	return ds.RequeueTime
}

// ResetRequeueTime resets the requeue timer to the initial value
func (ds *DoguStatus) ResetRequeueTime() {
	ds.RequeueTime = RequeueTimeInitialRequeueTime
}

const (
	DoguStatusNotInstalled = ""
	DoguStatusInstalling   = "installing"
	DoguStatusUpgrading    = "upgrading"
	DoguStatusDeleting     = "deleting"
	DoguStatusInstalled    = "installed"
	DoguStatusPVCResizing  = "resizing PVC"
	DoguStatusStarting     = "starting"
	DoguStatusStopping     = "stopping"
)

// +kubebuilder:object:root=true
// +kubebuilder:subresource:status

// Dogu is the Schema for the dogus API
type Dogu struct {
	metav1.TypeMeta   `json:",inline"`
	metav1.ObjectMeta `json:"metadata,omitempty"`

	Spec   DoguSpec   `json:"spec,omitempty"`
	Status DoguStatus `json:"status,omitempty"`
}

// GetDataVolumeName returns the data volume name for the dogu resource for volumes with backup
func (d *Dogu) GetDataVolumeName() string {
	return d.Name + "-data"
}

// GetEphemeralDataVolumeName returns the data volume name for the dogu resource for volumes without backup
func (d *Dogu) GetEphemeralDataVolumeName() string {
	return d.Name + "-ephemeral"
}

// GetPrivateKeySecretName returns the name of the dogus secret resource.
func (d *Dogu) GetPrivateKeySecretName() string {
	return d.Name + "-private"
}

// GetObjectKey returns the object key with the actual name and namespace from the dogu resource
func (d *Dogu) GetObjectKey() client.ObjectKey {
	return client.ObjectKey{
		Namespace: d.Namespace,
		Name:      d.Name,
	}
}

// GetDevelopmentDoguMapKey returns the object key for the custom dogu descriptor with the actual name and namespace
// from the dogu resource.
func (d *Dogu) GetDevelopmentDoguMapKey() client.ObjectKey {
	return client.ObjectKey{
		Namespace: d.Namespace,
		Name:      d.Name + "-descriptor",
	}
}

// GetSecretObjectKey returns the object key for the config map containing values that should be encrypted for the dogu
func (d *Dogu) GetSecretObjectKey() client.ObjectKey {
	return client.ObjectKey{
		Namespace: d.Namespace,
		Name:      d.Name + "-secrets",
	}
}

// GetPrivateKeyObjectKey returns the object key for the secret containing the private key for the dogu.
func (d *Dogu) GetPrivateKeyObjectKey() client.ObjectKey {
	return client.ObjectKey{
		Name:      d.GetPrivateKeySecretName(),
		Namespace: d.Namespace,
	}
}

// GetObjectMeta return the object meta with the actual name and namespace from the dogu resource
func (d *Dogu) GetObjectMeta() *metav1.ObjectMeta {
	return &metav1.ObjectMeta{
		Namespace: d.Namespace,
		Name:      d.Name,
	}
}

// UpdateStatusWithRetry updates the dogu's status property in the cluster state.
func (d *Dogu) UpdateStatusWithRetry(ctx context.Context, client client.Client, updateStatusFn func(*Dogu)) error {
	updateError := retry.OnConflict(func() error {
		reloadDogu := &Dogu{}
		err := client.Get(ctx, d.GetObjectKey(), reloadDogu)
		if err != nil {
			return err
		}
		*d = *reloadDogu

		updateStatusFn(d)
		return client.Status().Update(ctx, d)
	})
	if updateError != nil {
		return fmt.Errorf("failed to update dogu status: %w", updateError)
	}

	return nil
}

<<<<<<< HEAD
// ChangeState changes the state of this dogu resource and applies it to the cluster state.
func (d *Dogu) ChangeState(ctx context.Context, client client.Client, newStatus string) error {
	return d.UpdateStatusWithRetry(ctx, client, func(d *Dogu) { d.Status.Status = newStatus })
}

// UpdateInstalledVersion changes the installed Version of this dogu resource to the desired one and applies it to the cluster state.
func (d *Dogu) UpdateInstalledVersion(ctx context.Context, client client.Client) error {
	return d.UpdateStatusWithRetry(ctx, client, func(d *Dogu) { d.Status.InstalledVersion = d.Spec.Version })
=======
// changeRequeuePhase changes the requeue phase of this dogu resource and applies it to the cluster state.
func (d *Dogu) changeRequeuePhase(ctx context.Context, client client.Client, phase string) error {
	d.Status.RequeuePhase = phase
	return d.Update(ctx, client)
}

// ChangeRequeuePhaseWithRetry refreshes the dogu resource and tries to set the requeue phase.
// If a conflict error occurs this method will retry the operation.
func (d *Dogu) ChangeRequeuePhaseWithRetry(ctx context.Context, client client.Client, phase string) error {
	return retry.OnConflict(func() error {
		err := d.refreshDoguValue(ctx, client)
		if err != nil {
			return err
		}

		return d.changeRequeuePhase(ctx, client, phase)
	})
}

func (d *Dogu) refreshDoguValue(ctx context.Context, client client.Client) error {
	dogu := &Dogu{}
	err := client.Get(ctx, d.GetObjectKey(), dogu)
	if err != nil {
		return err
	}
	*d = *dogu

	return nil
}

// changeState changes the state of this dogu resource and applies it to the cluster state.
func (d *Dogu) changeState(ctx context.Context, client client.Client, newStatus string) error {
	d.Status.Status = newStatus
	return d.Update(ctx, client)
>>>>>>> d36a305d
}

// ChangeStateWithRetry refreshes the dogu resource and tries to set the state.
// If a conflict error occurs this method will retry the operation.
func (d *Dogu) ChangeStateWithRetry(ctx context.Context, client client.Client, newStatus string) error {
	return retry.OnConflict(func() error {
		err := d.refreshDoguValue(ctx, client)
		if err != nil {
			return err
		}

		return d.changeState(ctx, client, newStatus)
	})
}

// GetPodLabels returns labels that select a pod being associated with this dogu.
func (d *Dogu) GetPodLabels() CesMatchingLabels {
	return map[string]string{
		DoguLabelName:    d.Name,
		DoguLabelVersion: d.Spec.Version,
	}
}

// GetDoguNameLabel returns labels that select any resource being associated with this dogu.
func (d *Dogu) GetDoguNameLabel() CesMatchingLabels {
	return map[string]string{
		DoguLabelName: d.Name,
	}
}

// GetPod returns a pod for this dogu. An error is returned if either no pod or more than one pod is found.
func (d *Dogu) GetPod(ctx context.Context, cli client.Client) (*corev1.Pod, error) {
	labels := d.GetPodLabels()
	return GetPodForLabels(ctx, cli, labels)
}

// GetDataPVC returns the data pvc for this dogu.
func (d *Dogu) GetDataPVC(ctx context.Context, cli client.Client) (*corev1.PersistentVolumeClaim, error) {
	pvc := &corev1.PersistentVolumeClaim{}
	err := cli.Get(ctx, d.GetObjectKey(), pvc)
	if err != nil {
		return nil, fmt.Errorf("failed to get data pvc for dogu %s: %w", d.Name, err)
	}

	return pvc, nil
}

// GetDeployment returns the deployment for this dogu.
func (d *Dogu) GetDeployment(ctx context.Context, cli client.Client) (*appsv1.Deployment, error) {
	deploy := &appsv1.Deployment{}
	err := cli.Get(ctx, d.GetObjectKey(), deploy)
	if err != nil {
		return nil, fmt.Errorf("failed to get deployment for dogu %s: %w", d.Name, err)
	}

	return deploy, nil
}

// GetDataVolumeSize returns the dataVolumeSize of the dogu. If no size is set the default size will be returned.
func (d *Dogu) GetDataVolumeSize() resource.Quantity {
	doguTargetDataVolumeSize := resource.MustParse(DefaultVolumeSize)
	if d.Spec.Resources.DataVolumeSize != "" {
		doguTargetDataVolumeSize = resource.MustParse(d.Spec.Resources.DataVolumeSize)
	}

	return doguTargetDataVolumeSize
}

// GetPrivateKeySecret returns the private key secret for this dogu.
func (d *Dogu) GetPrivateKeySecret(ctx context.Context, cli client.Client) (*corev1.Secret, error) {
	secret := &corev1.Secret{}
	err := cli.Get(ctx, d.GetPrivateKeyObjectKey(), secret)
	if err != nil {
		return nil, fmt.Errorf("failed to get private key secret for dogu %s: %w", d.Name, err)
	}

	return secret, nil
}

// +kubebuilder:object:root=true

// DoguList contains a list of Dogu
type DoguList struct {
	metav1.TypeMeta `json:",inline"`
	metav1.ListMeta `json:"metadata,omitempty"`
	Items           []Dogu `json:"items"`
}

func init() {
	SchemeBuilder.Register(&Dogu{}, &DoguList{})
}

// DevelopmentDoguMap is a config map that is especially used to when developing a dogu. The map contains a custom
// dogu.json in the data filed with the "dogu.json" identifier.
type DevelopmentDoguMap corev1.ConfigMap

// DeleteFromCluster deletes this development config map from the cluster.
func (ddm *DevelopmentDoguMap) DeleteFromCluster(ctx context.Context, client client.Client) error {
	err := client.Delete(ctx, ddm.ToConfigMap())
	if err != nil {
		return fmt.Errorf("failed to delete custom dogu development map %s: %w", ddm.Name, err)
	}

	return nil
}

// ToConfigMap returns the development dogu map as config map pointer.
func (ddm *DevelopmentDoguMap) ToConfigMap() *corev1.ConfigMap {
	configMap := corev1.ConfigMap(*ddm)
	return &configMap
}

// CesMatchingLabels provides a convenient way to handle multiple labels for resource selection.
type CesMatchingLabels client.MatchingLabels

// Add takes the currently existing labels from this object and returns a sum of all provided labels as a new object.
func (cml CesMatchingLabels) Add(moreLabels CesMatchingLabels) CesMatchingLabels {
	result := CesMatchingLabels{}
	for key, value := range cml {
		result[key] = value
	}

	for key, value := range moreLabels {
		result[key] = value
	}

	return result
}

func SelectHealthStatus(available bool) HealthStatus {
	if available {
		return AvailableHealthStatus
	} else {
		return UnavailableHealthStatus
	}
}<|MERGE_RESOLUTION|>--- conflicted
+++ resolved
@@ -102,10 +102,8 @@
 	RequeuePhase string `json:"requeuePhase"`
 	// Health describes the health status of the dogu
 	Health HealthStatus `json:"health,omitempty"`
-<<<<<<< HEAD
 	// Installed version of the dogu (e.g. 2.4.48-3)
 	InstalledVersion string `json:"installedVersion,omitempty"`
-=======
 	// Stopped shows if the dogu has been stopped or not.
 	Stopped bool `json:"stopped,omitempty"`
 }
@@ -127,7 +125,6 @@
 	}
 
 	return requeueTime, err
->>>>>>> d36a305d
 }
 
 // NextRequeue increases the requeue time of the dogu status and returns the new requeue time
@@ -229,19 +226,9 @@
 	}
 }
 
-// UpdateStatusWithRetry updates the dogu's status property in the cluster state.
-func (d *Dogu) UpdateStatusWithRetry(ctx context.Context, client client.Client, updateStatusFn func(*Dogu)) error {
-	updateError := retry.OnConflict(func() error {
-		reloadDogu := &Dogu{}
-		err := client.Get(ctx, d.GetObjectKey(), reloadDogu)
-		if err != nil {
-			return err
-		}
-		*d = *reloadDogu
-
-		updateStatusFn(d)
-		return client.Status().Update(ctx, d)
-	})
+// Update updates the dogu's status property in the cluster state.
+func (d *Dogu) Update(ctx context.Context, client client.Client) error {
+	updateError := client.Status().Update(ctx, d)
 	if updateError != nil {
 		return fmt.Errorf("failed to update dogu status: %w", updateError)
 	}
@@ -249,16 +236,6 @@
 	return nil
 }
 
-<<<<<<< HEAD
-// ChangeState changes the state of this dogu resource and applies it to the cluster state.
-func (d *Dogu) ChangeState(ctx context.Context, client client.Client, newStatus string) error {
-	return d.UpdateStatusWithRetry(ctx, client, func(d *Dogu) { d.Status.Status = newStatus })
-}
-
-// UpdateInstalledVersion changes the installed Version of this dogu resource to the desired one and applies it to the cluster state.
-func (d *Dogu) UpdateInstalledVersion(ctx context.Context, client client.Client) error {
-	return d.UpdateStatusWithRetry(ctx, client, func(d *Dogu) { d.Status.InstalledVersion = d.Spec.Version })
-=======
 // changeRequeuePhase changes the requeue phase of this dogu resource and applies it to the cluster state.
 func (d *Dogu) changeRequeuePhase(ctx context.Context, client client.Client, phase string) error {
 	d.Status.RequeuePhase = phase
@@ -293,7 +270,6 @@
 func (d *Dogu) changeState(ctx context.Context, client client.Client, newStatus string) error {
 	d.Status.Status = newStatus
 	return d.Update(ctx, client)
->>>>>>> d36a305d
 }
 
 // ChangeStateWithRetry refreshes the dogu resource and tries to set the state.
