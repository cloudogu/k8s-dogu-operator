/*
Copyright 2022.

Licensed under the Apache License, Version 2.0 (the "License");
you may not use this file except in compliance with the License.
You may obtain a copy of the License at

    http://www.apache.org/licenses/LICENSE-2.0

Unless required by applicable law or agreed to in writing, software
distributed under the License is distributed on an "AS IS" BASIS,
WITHOUT WARRANTIES OR CONDITIONS OF ANY KIND, either express or implied.
See the License for the specific language governing permissions and
limitations under the License.
*/

package main

import (
	"flag"
	"fmt"
	"github.com/bombsimon/logrusr/v2"
	"github.com/cloudogu/k8s-dogu-operator/controllers/config"
	"github.com/sirupsen/logrus"
	"sigs.k8s.io/controller-runtime/pkg/manager"
	// Import all Kubernetes client auth plugins (e.g. Azure, GCP, OIDC, etc.)
	// to ensure that exec-entrypoint and run can make use of them.
	_ "k8s.io/client-go/plugin/pkg/client/auth"

	k8sv1 "github.com/cloudogu/k8s-dogu-operator/api/v1"
	"github.com/cloudogu/k8s-dogu-operator/controllers"
	"k8s.io/apimachinery/pkg/runtime"
	utilruntime "k8s.io/apimachinery/pkg/util/runtime"
	clientgoscheme "k8s.io/client-go/kubernetes/scheme"
	ctrl "sigs.k8s.io/controller-runtime"
	"sigs.k8s.io/controller-runtime/pkg/healthz"
	//+kubebuilder:scaffold:imports
)

var (
	scheme               = runtime.NewScheme()
	setupLog             = ctrl.Log.WithName("setup")
	metricsAddr          string
	enableLeaderElection bool
	probeAddr            string
)

var (
	// Version of the application
	Version = "0.0.0"
)

func init() {
	utilruntime.Must(clientgoscheme.AddToScheme(scheme))
	utilruntime.Must(k8sv1.AddToScheme(scheme))
	//+kubebuilder:scaffold:scheme
}

func main() {
	err := startDoguOperator()
	if err != nil {

	}
}

func startDoguOperator() error {
	configureLogger()

	operatorConfig, err := config.NewOperatorConfig(Version)
	if err != nil {
		return fmt.Errorf("falied to create new operator configuration: %w", err)
	}

	options := getK8sManagerOptions(operatorConfig)
	k8sManager, err := ctrl.NewManager(ctrl.GetConfigOrDie(), options)
	if err != nil {
		return fmt.Errorf("falied to start manager: %w", err)
	}

	err = configureManager(k8sManager, operatorConfig)
	if err != nil {
		return fmt.Errorf("failed to configure manager: %w", err)
	}

	return startK8sManager(k8sManager)
}

func configureManager(k8sManager manager.Manager, operatorConfig *config.OperatorConfig) error {
	err := configureReconciler(k8sManager, operatorConfig)
	if err != nil {
		return fmt.Errorf("failed to configure reconciler: %w", err)
	}

	//+kubebuilder:scaffold:builder
	err = addChecks(k8sManager)
	if err != nil {
		return fmt.Errorf("failed to add checks to the manager: %w", err)
	}

	return nil
}

func getK8sManagerOptions(operatorConfig *config.OperatorConfig) manager.Options {
	flag.StringVar(&metricsAddr, "metrics-bind-address", ":8080", "The address the metric endpoint binds to.")
	flag.StringVar(&probeAddr, "health-probe-bind-address", ":8081", "The address the probe endpoint binds to.")
	flag.BoolVar(&enableLeaderElection, "leader-elect", false,
		"Enable leader election for controller manager. "+
			"Enabling this will ensure there is only one active controller manager.")

	options := ctrl.Options{
		Scheme:                 scheme,
		MetricsBindAddress:     metricsAddr,
		Port:                   9443,
		Namespace:              operatorConfig.Namespace,
		HealthProbeBindAddress: probeAddr,
		LeaderElection:         enableLeaderElection,
		LeaderElectionID:       "951e217a.cloudogu.com",
	}

	return options
}

func configureLogger() {
	logrusLog := logrus.New()
	logrusLog.SetFormatter(&logrus.TextFormatter{})
	logrusLog.SetLevel(logrus.DebugLevel)

	ctrl.SetLogger(logrusr.New(logrusLog))
}

func startK8sManager(k8sManager manager.Manager) error {
	setupLog.Info("starting manager")
	err := k8sManager.Start(ctrl.SetupSignalHandler())
	if err != nil {
		return fmt.Errorf("failed to start manager: %w", err)
	}

	return nil
}

func configureReconciler(k8sManager manager.Manager, operatorConfig *config.OperatorConfig) error {
	doguManager, err := controllers.NewDoguManager(operatorConfig.Version, k8sManager.GetClient(), operatorConfig)
	if err != nil {
		return fmt.Errorf("failed to create dogu manager: %w", err)
	}

	err = (controllers.NewDoguReconciler(k8sManager.GetClient(), k8sManager.GetScheme(), doguManager)).SetupWithManager(k8sManager)
	if err != nil {
		return fmt.Errorf("failed to setup reconciler with manager: %w", err)
	}

<<<<<<< HEAD
	doguRegistrator := controllers.NewCESDoguRegistrator(k8sManager.GetClient(), cesRegistry, resourceGenerator)
	return controllers.NewDoguManager(operatorConfig.Version, k8sManager.GetClient(), k8sManager.GetScheme(), resourceGenerator, doguRegistry, imageRegistry, doguRegistrator, cesRegistry)
=======
	return nil
>>>>>>> 846b2b72
}

func addChecks(mgr manager.Manager) error {
	err := mgr.AddHealthzCheck("healthz", healthz.Ping)
	if err != nil {
		return fmt.Errorf("failed to add healthz check: %w", err)
	}

	err = mgr.AddReadyzCheck("readyz", healthz.Ping)
	if err != nil {
		return fmt.Errorf("failed to add readyz check: %w", err)
	}

	return nil
}<|MERGE_RESOLUTION|>--- conflicted
+++ resolved
@@ -59,7 +59,7 @@
 func main() {
 	err := startDoguOperator()
 	if err != nil {
-
+		//TODO panic
 	}
 }
 
@@ -149,12 +149,7 @@
 		return fmt.Errorf("failed to setup reconciler with manager: %w", err)
 	}
 
-<<<<<<< HEAD
-	doguRegistrator := controllers.NewCESDoguRegistrator(k8sManager.GetClient(), cesRegistry, resourceGenerator)
-	return controllers.NewDoguManager(operatorConfig.Version, k8sManager.GetClient(), k8sManager.GetScheme(), resourceGenerator, doguRegistry, imageRegistry, doguRegistrator, cesRegistry)
-=======
 	return nil
->>>>>>> 846b2b72
 }
 
 func addChecks(mgr manager.Manager) error {
