package main

import (
	"context"
	"errors"
	"flag"
	v1 "github.com/cloudogu/k8s-dogu-operator/api/v1"
	"github.com/cloudogu/k8s-dogu-operator/controllers/config"
	"github.com/cloudogu/k8s-dogu-operator/mocks"
	"github.com/go-logr/logr"
	"github.com/stretchr/testify/assert"
	"github.com/stretchr/testify/mock"
	"github.com/stretchr/testify/require"
	"k8s.io/apimachinery/pkg/runtime"
	"k8s.io/apimachinery/pkg/runtime/schema"
	"os"
	ctrl "sigs.k8s.io/controller-runtime"
	"sigs.k8s.io/controller-runtime/pkg/client/fake"
	"sigs.k8s.io/controller-runtime/pkg/config/v1alpha1"
	"sigs.k8s.io/controller-runtime/pkg/log"
	"sigs.k8s.io/controller-runtime/pkg/manager"
	"testing"
)

type mockExiter struct {
	Error error `json:"error"`
}

func (e *mockExiter) Exit(err error) {
	e.Error = err
}

var testErr = errors.New("test")

func Test_getK8sManagerOptions(t *testing.T) {

	t.Run("successfully get k8s manager options", func(t *testing.T) {
<<<<<<< HEAD
		exiter := &mockExiter{}
		t.Setenv("NAMESPACE", "default")

		getK8sManagerOptions(exiter)

		assert.Nil(t, exiter.Error)
=======
		options := getK8sManagerOptions(&config.OperatorConfig{DevelopmentLogMode: false, Namespace: "mynamespace"})
		require.NotNil(t, options)

		assert.Equal(t, "mynamespace", options.Namespace)
>>>>>>> e97bd946
	})
}

func Test_configureManager(t *testing.T) {
	t.Run("successfully configure manager", func(t *testing.T) {
		exiter := &mockExiter{}
		k8sManager := &mocks.Manager{}
		scheme := runtime.NewScheme()
		scheme.AddKnownTypeWithName(schema.GroupVersionKind{
			Group:   "dogu.cloudogu.com",
			Version: "v1",
			Kind:    "dogu",
		}, &v1.Dogu{})
		client := fake.NewClientBuilder().WithScheme(scheme).Build()
		k8sManager.Mock.On("GetScheme").Return(scheme)
		k8sManager.Mock.On("GetClient").Return(client)
		k8sManager.Mock.On("GetControllerOptions").Return(v1alpha1.ControllerConfigurationSpec{})
		k8sManager.Mock.On("AddHealthzCheck", mock.Anything, mock.Anything).Return(nil)
		k8sManager.Mock.On("AddReadyzCheck", mock.Anything, mock.Anything).Return(nil)
		logger := logr.Logger{}
		k8sManager.Mock.On("GetLogger").Return(logger.WithSink(&log.NullLogSink{}))
		k8sManager.Mock.On("SetFields", mock.Anything).Return(nil)
		k8sManager.Mock.On("Add", mock.Anything).Return(nil)

		operatorConfig := &config.OperatorConfig{
			Namespace: "myNamespace",
			DoguRegistry: config.DoguRegistryData{
				Endpoint: "myEndpoint",
				Username: "myUsername",
				Password: "myPassword",
			},
		}

		configureManager(k8sManager, operatorConfig, exiter, manager.Options{})

		assert.Nil(t, exiter.Error)
		mock.AssertExpectationsForObjects(t, k8sManager)
	})
}

func Test_startK8sManager(t *testing.T) {

	oldHandler := ctrl.SetupSignalHandler
	defer func() { ctrl.SetupSignalHandler = oldHandler }()
	ctrl.SetupSignalHandler = func() context.Context {
		return context.TODO()
	}

	t.Run("success", func(t *testing.T) {
		exiter := &mockExiter{}
		k8sManager := &mocks.Manager{}

		k8sManager.Mock.On("Start", mock.Anything).Return(nil)

		startK8sManager(k8sManager, exiter)

		assert.Nil(t, exiter.Error)
	})

	t.Run("failed to start", func(t *testing.T) {
		exiter := &mockExiter{}
		k8sManager := &mocks.Manager{}
		k8sManager.Mock.On("Start", mock.Anything).Return(testErr)

		startK8sManager(k8sManager, exiter)

		assert.Error(t, exiter.Error)
	})
}

func Test_addChecks(t *testing.T) {
	t.Run("fail to add health check", func(t *testing.T) {
		exiter := &mockExiter{}
		k8sManager := &mocks.Manager{}
		k8sManager.Mock.On("AddHealthzCheck", mock.Anything, mock.Anything).Return(testErr)
		k8sManager.Mock.On("AddReadyzCheck", mock.Anything, mock.Anything).Return(nil)

		addChecks(k8sManager, exiter)

		assert.Error(t, exiter.Error)
	})

	t.Run("fail to add ready check", func(t *testing.T) {
		exiter := &mockExiter{}
		k8sManager := &mocks.Manager{}
		k8sManager.Mock.On("AddHealthzCheck", mock.Anything, mock.Anything).Return(nil)
		k8sManager.Mock.On("AddReadyzCheck", mock.Anything, mock.Anything).Return(testErr)

		addChecks(k8sManager, exiter)

		assert.Error(t, exiter.Error)
	})
}

func Test_configureLogger(t *testing.T) {
	t.Run("configure logger with log mode env var", func(t *testing.T) {
		t.Setenv("ZAP_DEVELOPMENT_MODE", "true")
		flag.CommandLine = flag.NewFlagSet(os.Args[0], flag.ContinueOnError)

		operatorConfig := &config.OperatorConfig{DevelopmentLogMode: true}
		configureLogger(operatorConfig)
	})
}<|MERGE_RESOLUTION|>--- conflicted
+++ resolved
@@ -35,19 +35,10 @@
 func Test_getK8sManagerOptions(t *testing.T) {
 
 	t.Run("successfully get k8s manager options", func(t *testing.T) {
-<<<<<<< HEAD
-		exiter := &mockExiter{}
-		t.Setenv("NAMESPACE", "default")
-
-		getK8sManagerOptions(exiter)
-
-		assert.Nil(t, exiter.Error)
-=======
 		options := getK8sManagerOptions(&config.OperatorConfig{DevelopmentLogMode: false, Namespace: "mynamespace"})
 		require.NotNil(t, options)
 
 		assert.Equal(t, "mynamespace", options.Namespace)
->>>>>>> e97bd946
 	})
 }
 
