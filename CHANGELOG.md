--- conflicted
+++ resolved
@@ -5,21 +5,19 @@
 and this project adheres to [Semantic Versioning](https://semver.org/spec/v2.0.0.html).
 
 ## [Unreleased]
-<<<<<<< HEAD
 ### Added
 - [#269] Functionality to create service accounts after their dependant is already installed
   - This is necessary as service accounts will be skipped if an optional dependency is not installed.
     If the dependency is installed later, this will ensure that the service account will be created.
   - This works by reconciling the dependent dogu.
-=======
+
 ### Changed
 - [#265] Use `sh` instead of `bash` to support dogus which do not use our container base image with pre-installed bash.
   - This affects the startup probe which calls `doguctl` in a shell to check if the dogu is ready and
   - the support manager wich uses the shell to execute a sleep command while the dogu is in support mode.
->>>>>>> 039a770b
+
 ### Fixed
 - [#267] Fix networkpolicy enabled configuration and add missing rbac.
-
 
 ## [v3.14.0] - 2025-10-13
 ### Changed
