--- conflicted
+++ resolved
@@ -5,17 +5,16 @@
 and this project adheres to [Semantic Versioning](https://semver.org/spec/v2.0.0.html).
 
 ## [Unreleased]
-<<<<<<< HEAD
 ### Changed
 - [#130] updated go dependencies
+
 ### Fixed
 - [#130] deprecation warning for argument `logtostderr` in kube-rbac-proxy
-=======
+
 ## [v0.37.0] - 2023-09-15
 ### Changed
 - [#128] Move component-dependencies to helm-annotations
-- 
->>>>>>> 0cabd8ad
+
 ### Removed
 - [#130] deprecated argument `logtostderr` from kube-rbac-proxy
 - this release cleans up unused code parts that are no longer required: no functionality has been changed
