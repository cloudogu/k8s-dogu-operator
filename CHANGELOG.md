# k8s-dogu-operator Changelog
All notable changes to this project will be documented in this file.

The format is based on [Keep a Changelog](https://keepachangelog.com/en/1.0.0/),
and this project adheres to [Semantic Versioning](https://semver.org/spec/v2.0.0.html).

## [Unreleased]
<<<<<<< HEAD
### Changed
- [#265] Use `sh` instead of `bash` to support dogus which do not use our container base image with pre-installed bash.
  - This affects the startup probe which calls `doguctl` in a shell to check if the dogu is ready and
  - the support manager wich uses the shell to execute a sleep command while the dogu is in support mode.
=======
### Fixed
- [#267] Fix networkpolicy enabled configuration and add missing rbac.
>>>>>>> 1efd7e09

## [v3.14.0] - 2025-10-13
### Changed
- [#259] Continuously reconcile dogus
  - Refactor to step-based architecture
  - When necessary, automatically restart dogus to apply config changes
  - Do not depend on status for reconciliation
  - Set conditions for better alignment with k8s best practices
### Added
- [#259] Pause reconciliation for dogus with flag `spec.pauseReconciliation`

## [v3.13.0] - 2025-09-23
- [#262] Update Dependency to k8s-ces-gateway 1.x.x

## [v3.12.0] - 2025-09-12
### Changed
- [#260] Remove special treatment of nginx-dogu

### Added
- [#260] Dependency to k8s-ces-gateway 0.x.x

## [v3.11.2] - 2025-07-09
### Fixed
- [#253] Only update deployment for export mode when needed
- [#253] Sort capabilities in securityContext to prevent changes in the pod-template due to a different order of the capabilities

## [v3.11.1] - 2025-07-07
### Fixed
- [#148] Fix metadata file to use correct key

## [v3.11.0] - 2025-07-04
### Changed
- [#255] updated exporter-sidecar to registry.cloudogu.com/k8s/rsync-sidecar:1.1.0

### Added
- [#255] dogu-name as environment-variable for exporter-sidecar-container

### Fixed
- [#251] Use dogu name as default pod for command execution. 
  - enable service account creation while export mode is active

## [v3.10.0] - 2025-07-02
### Added
- [#148] Metadata Mapping for log level

## [v3.9.0] - 2025-06-25
### Added
- [#247] Implemented status field `dataVolumeSize` and the condition `meetsMinVolumeSize`. These fields will be updated on the operator start and every volume provisioning.

## [v3.8.2] - 2025-06-12
### Fixed
- [#248] Use correct user and group ids for the `additionalMounts` Init-Container.
  - Note that UIDs/GIDs need to be uniform for all dogu volumes, otherwise this feature may not work as expected
- [#248] update to image cloudogu/dogu-additional-mounts-init:0.1.2, so that user and group ids are set correctly.

## [v3.8.1] - 2025-06-12

- Release fehlgeschlagen

## [v3.8.0] - 2025-06-05
### Added
- [#240] Init-Container creation for `additionalMounts` from the Dogu-CRD.
  The dogu-operator now supports mounting configmaps or secrets in dogus with the `dogu-additional-mounts-init` container.
  - If only the `additionalMounts` change and there is no dogu upgrade, the dogu.json used for this process is fetched from the local dogu registry.
  - Thus, you can add a new volume while developing a dogu and test the `addtionalMounts`.
  - On dogu upgrades the routine will always use the new dogu descriptor from remote.

## [v3.7.0] - 2025-06-04
### Fixed
- [#245] Check Replica count instead of readiness status at Dogu startup to prevent blocking operator when a Dogu cannot be started

## [v3.6.0] - 2025-05-22
### Changed
- [#239] Extracted Dogu-CRD, Dogurestart-CRD and associated clients to own [repository](https://github.com/cloudogu/k8s-dogu-lib)
- [#242] Prevent decreasing volume size
- [#242] Update to dogu resource with new minimal volume size field

## [v3.5.1] - 2025-05-02
### Changed
- [#236] Set sensible resource requests and limits
- [#237] Set resource requests and limits in all containers of dogu, including init container

### Fixed
- A bug where the operator would not register the new dogu version on upgrade.

## [v3.5.0] - 2025-04-02
### Fixed
- [#210] A bug where the operator tried to create a service account for example CAS when it was not healthy.
This occurred in situations where the producer dogu got upgraded and immediately after that an installation with a service account create for that dogu happened.

## [v3.4.0] - 2025-03-31
### Added
- [#234] Add additional print columns and aliases to CRDs

## [v3.3.0] - 2025-03-24
## Added
- [#231] Export-Mode on Dogu-CR
  - This change adds an additional exporter-sidecar container to the pod of the dogu if the exportMode of a dogu is active

## Changed
- [#231] Update to go v1.24.1
- [#231] Update dogu operator CRD to 2.5.0

## [v3.2.1] - 2025-01-28
## Removed
- [#227] Remove allowPrivilegeEscalation flag

## [v3.2.0] - 2025-01-27
### Added
- [#225] Proxy support for the container and dogu registry. The proxy will be used from the secret `ces-proxy` which will be created by the setup or the blueprint controller.
- [#222] Functionality to set security-specific fields in Dogu descriptors and CRs.
  - These will be used to generate a security context for the deployment.

## [v3.1.1] - 2024-12-19
### Fixed 
- [#223] Removed unnecessary rbac proxy to fix CVE-2024-45337

## [v3.1.0] - 2024-12-16
### Added
- [#218] Missing RBACs for events
- [#216] Annotation for exposed ports

### Removed
- [#218] Leader-election. It is not necessary as we do not scale for now.
- [#216] Exposing services

### Fixed
- [#218] Problem with missing RBACs for events

## [v3.0.3] - 2024-12-12
### Added
- [#215] Create network policies for all dogus and their component-dependencies
- [#208] Disable default service-account auto-mounting for dogus
- [#208] Disable service-account token auto-mounting for exec-pods

## [v3.0.2] - 2024-12-05
### Added
- [#212] NetworkPolicy to deny all ingress traffic to this operator
 
### Changed
- [#204] fetch dogu descriptors with retry

### Added
- [#211] Create network policies for all dogus and their dogu-dependencies

## [v3.0.1] - 2024-10-29
### Fixed
- [#205] Use correct apiVersion `v1` in component patch template.

## [v3.0.0] - 2024-10-28
### Changed
- [#201] **Breaking**: The name of secret containing the container registry configurations changed from `k8s-dogu-operator-docker-registry` to `ces-container-registries`.
Use this secret and instead of mounting this as an environment variable the dogu-operator mount it as a file `/tmp/.docker/config.json`.
Add the environment variable `DOCKER_CONFIG` so that crane can use the configuration as default.

## [v2.3.0] - 2024-10-24
### Changed
- [#200] Restrict RBAC permissions as much as possible

## [v2.2.1] - 2024-10-18
### Changed
- [#198] Change go module to v2
- [#198] Change dogu api to v2
- [#198] Change mocks to be inpackage and testonly
- [#198] Change go version to 1.23.2
- [#198] Change makefile version to 9.3.1

## [v2.2.0] - 2024-09-25
### Changed
- [#196] Update k8s-registry-lib to v0.4.1

### Fixed
- [#192] Add missing clientSet-dependency to ManagerSet
    - This fixes a bug when removing component service-accounts
- [#190] Fix a bug where the dogu operator could not install dogus with optional dependencies because the old etcd not found error was used in dependency validation instead of the k8s not found error.

## [v2.1.0] - 2024-09-18
### Changed
- Relicense to AGPL-3.0-only

## [v2.0.1] - 2024-08-08
### Fixed
- [#187] Fix dependency for k8s-dogu-operator-crd in helm-chart
  - Now depends on `k8s-dogu-operator-crd:2.x.x-0` 

## [v2.0.0] - 2024-08-08
**Breaking Change ahead**
### Removed
- [#184] Remove support for internal ETCD

### Changed
- [#184] Add k8s-registry lib in version 0.2.2 to use config maps for configuration instead of the etcd.
  - This change requires all other installed dogus to use doguctl >= v0.12.1

## [v1.2.0] - 2024-06-12
### Added
- [#181] Handle dogu health states with a config map and provide dogus the volume mounts

### Changed
- [#182] Update dogu upgrade docs not to use doguctl state for handling upgrades

## [v1.1.0] - 2024-05-29
### Fixed
- [#171] Fix unnecessary creation of dogu PVCs.
- [#173] Fix start dogu-operator if dogu-cr is in cluster without a deployment

### Changed
- [#171] Only create PVCs for dogus with volumes that need backup.
- Update go version to 1.22
- Update go dependencies
- [#174] Use ConfigMaps in parallel to ETCD for the local dogu registry
- [#176] Add environment variable `ECOSYSTEM_MULTINODE` to identify if dogu is running in multinode.
- [#179] Use local dogu registry from k8s-registry-lib

## [v1.0.1] - 2024-03-22
### Fixed
- [#169] Fix dogu-operator-crd dependency version.

## [v1.0.0] - 2024-03-21

### Attention 
- This release is broken due to an invalid helm dependency version for the `dogu-operator-crd`

### Added
- [#149] Clarified escaping rules for running the operator locally
  (see [here](docs/development/development_guide_en.md) or [here](.env.template))
- [#151] Add field `stopped` in Dogu to start or stop the Dogu.
- [#151] Add new CRD `DoguRestart` to trigger a dogu restart.
  - The reconciler uses the `stopped` field from the Dogu.
- [#159] Manage Service Accounts provided by components
- [#162] Add start and shutdown handler to refresh the dogu health states.
- [#158] Add installed version to dogus status to be able to check the exact state of the dogu.

### Changed
- [#154] Only accept dogu volume sizes in binary format.
- [#156] Stabilized process when updating the status of the dogu cr.

### Fixed
- [#152] The health routine no longer marks a dogu as available if the deployment was scaled to 0.
- [#153] Fix dogu status of restart routine.
- [#167] Select dogu restart resources pro dogu for garbage collection.

## [v0.41.0] - 2024-01-23
### Changed
- Update go dependencies
- Particularly update the k8s-libraries to v0.29.1
- [#141] Improve documentation for running an offline Cloudogu EcoSystem.

## [v0.40.0] - 2024-01-03
### Added
- [#143] Track health on dogu CR

## [v0.39.2] - 2023-12-19
### Fixed
- [#145] Dogu startupProbe timeouts in airgapped environments
### Added
- [#145] Configurable startupProbe timeout

## [v0.39.1] - 2023-12-12
### Fixed
- [#139] Fix missing value for attribute `chownInitImage` in patch templates.

## [v0.39.0] - 2023-12-08
### Added
- [#137] Patch-template for mirroring this operator and its images
### Changed
- [#135] Replace monolithic K8s resource YAML into Helm templates
- Update Makefiles to 9.0.1

## [v0.38.0] - 2023-10-05
### Added
- [#133] Add CRD-Release to Jenkinsfile

### Changed
- [#130] updated go dependencies

### Fixed
- [#130] deprecation warning for argument `logtostderr` in kube-rbac-proxy

### Removed
- [#130] deprecated argument `logtostderr` from kube-rbac-proxy

## [v0.37.0] - 2023-09-15
### Changed
- [#128] Move component-dependencies to helm-annotations

### Removed
- this release cleans up unused code parts that are no longer required: no functionality has been changed

## [v0.36.0] - 2023-09-07
### Added
- [#118] Make implicitly used init container images explicit and configurable
   - this release adds a mandatory ConfigMap `k8s-dogu-operator-additional-images` which contains additionally used images
   - see the [operations docs](docs/operations/installing_operator_into_cluster_en.md) for more information
- [#125] Validate that `metadata.Name` equals simple dogu name in `spec.Name`.

### Fixed
- [#121] Operator cannot recognize multiple changes/required operations at once.
  - Now multiple required operations are detected and after the first operation is done, a requeue is triggered to execute the other ones.
- [#117] Fix waiting for PVC to be resized on "AzureDisk"-storage
  - The conditions "FileSystemResizePending" has to be checked for storage-interfaces (like "AzureDisk") that require a file system expansion before the additional space of an expanded volume is usable by pods.

## [v0.35.1] - 2023-08-31
### Added
- [#119] Add "k8s-etcd" as a dependency to the helm-chart

## [v0.35.0] - 2023-08-14
### Changed
- [#113] Prevent nginx HTTP 413 errors for too small body sizes in SCM-Manager and Jenkins in dogu resource samples
   - A default value of 1 GB per request is now in place
- Update versions for SCM-Manager (2.45.1-1) and Jenkins (2.401.3-1) in the sample dogu resources

### Fixed
- [#115] Fixes conflicts on status update during dogu installation 

## [v0.34.0] - 2023-07-07
### Added
- [#111] Add Helm chart release process to project

### Changed
- [#109] Dogu-volumes without backup (needsBackup: false) are now mounted to an emptyDir-volume.
  Dogu-volumes with backup (needsBackup: true) are mounted to the Dogu-PVC.

## [v0.33.0] - 2023-06-23
### Changed
- [#106] Resource limits (memory, cpu-cores, ephemeral storage) are now read from
  `/config/<dogu>/container_config/<resource-type>_limit` instead of `/config/<dogu>/pod_limit/<resource-type>`.
- [#106] Resource request are now handled separately from limits and can be configured through `/config/<dogu>/container_config/<resource-type>_request`.
- [#106] Defaults for these requests and limits can now be set in the `Configuration`-section of the `dogu.json`.
  These will be used if the key is not configured in the config registry.

### Fixed
- [#108] Failing execs on pods because of missing `VersionedParams`

## [v0.32.0] - 2023-06-21
### Changed
- [#104] Change the pre-upgrade process, so that it doesn't need to create the additional reserved volumes anymore. 
  To do so, we adapted the way of the k8s api (`kubectl cp`) and copied the script directly in the old container 
  by using `tar`. 

## [v0.31.0] - 2023-06-05
### Changed
- [#102] Generate only one loadbalancer service for all dogu exposed ports so that all will be available with the same
  ip. `Nginx ingress` needs additional information to route tcp and udp traffic. The dogu operator creates and updates
  configmaps (`tcp-services` and `udp-services`) for that.

## [v0.30.0] - 2023-05-12
### Added
- [#98] Support for service rewrite mechanism

### Removed
- [#100] Longhorn validation for PVCs

## [v0.29.2] - 2023-04-14
### Fixed
- [#96] Trim "dogus/" suffix only on URL "default" schema
  - this change avoids removing the endpoint suffix for the "index" schema

## [v0.29.1] - 2023-04-11
### Fixed
- [#93] Delete additional ingress annotations if not present on the dogu resource
- [#94] Correct ingress annotation in docs and sample

## [v0.29.0] - 2023-04-06
### Added
- [#91] Add additional ingress annotations to dogu resource. Append those annotations to the dogu's service.

## [v0.28.0] - 2023-04-04
### Changed
- [#89] Add retry mechanism when pulling image metadata to avoid installation/upgrade interrupts if errors occur.  
Moreover, increase the backoff time to 10 minutes when waiting for an exec pod to pull the dogu image.

## [v0.27.0] - 2023-03-27
### Added
- [#87] Support for Split-DNS environments

## [v0.26.1] - 2023-03-03
### Fixed
- [#85] Fix DoS vulnerability by upgrading the k8s controller-runtime (along with `k8s-apply-lib`)

## [v0.26.0] - 2023-02-23
### Added
- The dogu operator can now handle existing private dogu keys.
### Changed
- [#83] Stabilize the dogu registration process.
  - Dogus only will be enabled last in the registration process to prevent faulty states in error cases.
### Fixed
- [#79] Fix a bug where an installation failed if old PVCs stuck with terminating status.

## [v0.25.0] - 2023-02-17
### Added
- [#81] Add optional volume mounts for selfsigned certs of the docker and dogu registries.

## [v0.24.0] - 2023-02-08
### Added
- [#78] Add a no spam filter to process every event thrown by the controller.
### Fixed
- [#76] Fix an issue where an update of a deployment in the dogu upgrade process lead to a resource conflict.

## [v0.23.0] - 2023-02-06
### Added
- [#74] Add init container for dogus with volumes to execute chown on the directories with the specified uid and gid.

## [v0.22.0] - 2023-01-31
### Changed
- [#72] Remove the service environment variables from dogu pods with `enableServiceLinks: false` in the podspec of
  the dogu pods. Cluster-aware dogus are generally discouraged to use service link env vars because of security considerations. Instead, the service DNS names should be used to address these services as described in the [Kubernetes documentation](https://kubernetes.io/docs/concepts/services-networking/service/#dns).
- Update makefiles to version 7.2.0.
- Update ces-build-lib to 1.62.0.

## [v0.21.0] - 2023-01-11
### Changed
- [#70] add/update label for consistent mass deletion of CES K8s resources
  - select any k8s-dogu-operator related resources like this: `kubectl get deploy,pod,dogu,rolebinding,... -l app=ces,app.kubernetes.io/name=k8s-dogu-operator`
  - select all CES components like this: `kubectl get deploy,pod,dogu,rolebinding,... -l app=ces`

## [v0.20.0] - 2023-01-06
### Added
- Added kubernetes client for handling dogu resources of a cluster.
### Fixed
- Accept kind `ces` for ces control service accounts.

## [v0.19.0] - 2022-12-22
### Added
- [#44] Support for expanding dogu volumes. For details see [volume expansion docs](docs/operations/expand_volume_en.md).

## [v0.18.1] - 2022-12-20
### Fixed
- [#66] Fixes dogu upgrade problems of `official/scm` dogus and add a fallback strategy to execute pre-upgrade scripts
  - for a detailed discussion please see the [dogu upgrade docs](docs/operations/dogu_upgrades_en.md).
- Fixes a nil pointer panic when upgrading Dogus without `state` health check

## [v0.18.0] - 2022-12-01
### Added
- [#61] Add the yaml of the Dogu CRD in api package. Other controllers/operators can consume it for e.g. integration
  tests with envtest. The `generate` make target will refresh the yaml.

## [v0.17.0] - 2022-11-24
### Fixed
- [#62] Fix wrong exposed service object key. During the creation of exposed services some wrong object keys are used. 
  Later-on this leads to an error when tried to get these resources.
- [#64] Fix the creation of service annotations by ignoring all irrelevant environment variables and by correctly
  splitting environment variables containing multiple `=`.

## [v0.16.0] - 2022-11-18
### Added
- [#59] Support for extended volume definitions in the `dogu.json`, allowing the creation of kubernetes specific 
  volumes.
- [#59] Support for extended service account definitions in the `dogu.json`, allowing the creation of kubernetes 
  accounts for dogus.

### Removed
- [#59] Mechanism to patch the generated dogu deployment with custom volumes and service account names. These are now
  supported by the `dogu.json` and natively generated into the deployment.

## [v0.15.0] - 2022-11-15
### Changed
- [#55] Refactoring the creation and update of kubernetes dogu resources.
- Extract interfaces and mocks to an internal package, which removes duplicate interfaces and avoids import cycles.

## [v0.14.0] - 2022-11-09
### Added
- [#48] Make dogu registry URL schema configurable.
- [#47] Execute Dogu pre-upgrade scripts in upgrade process. See [dogu upgrades](docs/operations/dogu_upgrades_en.md).
- [#51] Execute Dogu post-upgrade scripts in upgrade process. See [dogu upgrades](docs/operations/dogu_upgrades_en.md).

### Removed
- [#52] Remove cesapp dependency and use cesapp-lib.

## [v0.13.0] - 2022-10-12
### Added
- [#43] Dogu resource has now a support mode, which leads the dogu pods to a freeze but running state.
  This is useful in cases where the dogu is in a restart loop. See [support mode](docs/operations/dogu_support_mode_en.md)
  for more information.

## [v0.12.0] - 2022-09-29
### Added
- [#41] Fire events to the specific dogu resource when installing or deleting a dogu. See 
[event policy](docs/development/event_policy_for_the_operator_en.md) for more information.
- [#40] Support dogu upgrades
  - `k8s-dogu-operator` checks the dogu health and all its dependencies similar to the `cesapp`
  - The current PVC handling ignores any changes for dogu upgrades. This issue will be solved later.
  - for more information about requeueing and internal error handling [the docs on reconciliation](docs/development/reconciliation_en.md)
    provide more insights

### Fixed
- fixes a possible parsing error when the environment variable `LOG_LEVEL` is set but empty

### Changed
- [#41] Update makefiles to version `v7.0.1`.

## [v0.11.0] - 2022-08-29
### Changed
- [#36] Update `cesapp-lib` to version `v0.4.0`
- [#36] Update `k8s-apply-lib` to version `v0.4.0`
- [#36] Changed the loggers for the both libs `cesapp-lib` and `k8s-apply-lib` according to the new logging interface.

## [v0.10.0] - 2022-08-25
### Changed
- [#38] Detect existing PVC when installing a dogu. This allows users to store initial data for dogus before their 
installation. See [documentation](docs/operations/edit_dogu_volume_data_en.md) for more details.
- [#38] Update `ces-build-lib` to version 1.56.0
- [#38] Update `makefiles` to version 6.3.0

## [v0.9.1] - 2022-07-18
### Fixed
- [#34] Fixed a permission issue where the remote registry trys to write to a non-privileged cache dir.

## [v0.9.0] - 2022-07-13
### Added
- [#28] Dogu hardware limit updater responsible to update the deployments of dogus with configured container limits.

### Changed
- [#28] Updated cesapp-lib to version 0.2.0
- [#29] Remove implementation of the remote http dogu registry and instead, reuse the implementation from the cesapp-lib.
- [#31] Split dogu manager in separate components according to it functions (install, update, delete).

## [v0.8.0] - 2022-06-08
### Added
- [#26] Allow the definition of custom Deployment in dogus. In such custom Deployments it is possible
  to define extra volumes,volume mounts, and the used service account for the dogu Deployment.

## [v0.7.0] - 2022-06-07
### Added
- [#6] Installing generic kubernetes resources when installing a dogu. These resources need to be provided by the dogu 
image at the `k8s` folder in the root path (`/k8s`):
  - There are no restriction for namespaced resources.
  - The creation of cluster scoped resources is restricted and also their 
  deletion is not performed automatically as they could be used inside multiple namespaces. 

### Changed
- [#6] Update makefiles to version 6.0.2

## [v0.6.0] - 2022-05-24
### Added
- [#19] Remove service account on dogu deletion.

## [v0.5.0] - 2022-05-23
### Added
- [#20] Detect and write encrypted configuration entries for dogus into the etcd registry when installing a dogu.

## [v0.4.0] - 2022-05-12
### Added
- [#15] Add startup probe based on state at dogu deployment generation
- [#15] Add liveness probe based on tcp port at dogu deployment generation

## [v0.3.1] - 2022-05-12
### Fixed
- [#17] Requeue dogu installation when an error occurs when creating a dependent service account.

## [v0.3.0] - 2022-05-03
### Added
- [#2] Annotation `k8s-dogu-operator.cloudogu.com/ces-services` to Dogu-`Services` containing information of
  related CES services. For more information see [Annotations](/docs/operations/annotations_en.md).
- [#13] The automatic generation of service accounts

### Changed
- [#11] **Breaking Change ahead!** The secret containing the dogu registry data was split and renamed from 
  `dogu-registry-com` to `k8s-dogu-operator-dogu-registry` and `k8s-dogu-operator-docker-registry`.
  It also received the registry endpoint as an additional literal besides username and password. Existing user
  need to delete their old secret and create two new ones. The creation process is described 
  [here](docs/operations/configuring_the_container_registry_en.md) and
  [here](docs/operations/configuring_the_dogu_registry_en.md).
- [#2] Update makefiles to version 5.0.0

## [v0.2.0] - 2022-04-01
### Added
- [#8] Add the opportunity to process custom dogu descriptors with configmaps
- [#8] Use status field of the dogu resource to identify its state
- [#4] Add functionality to remove dogus
- [#4] Restrict the dogu-operator with rbac resources to operate only in the configured namespace

### Changed
- [#8] Ignore incoming dogu resources if their specs did not change
    - this is likely to happen after status updates where the old and new dogu specs do not differ

## [v0.1.0] - 2022-03-18
### Added
- [#1] initial release<|MERGE_RESOLUTION|>--- conflicted
+++ resolved
@@ -5,15 +5,12 @@
 and this project adheres to [Semantic Versioning](https://semver.org/spec/v2.0.0.html).
 
 ## [Unreleased]
-<<<<<<< HEAD
 ### Changed
 - [#265] Use `sh` instead of `bash` to support dogus which do not use our container base image with pre-installed bash.
   - This affects the startup probe which calls `doguctl` in a shell to check if the dogu is ready and
   - the support manager wich uses the shell to execute a sleep command while the dogu is in support mode.
-=======
 ### Fixed
 - [#267] Fix networkpolicy enabled configuration and add missing rbac.
->>>>>>> 1efd7e09
 
 ## [v3.14.0] - 2025-10-13
 ### Changed
