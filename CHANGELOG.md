--- conflicted
+++ resolved
@@ -6,13 +6,10 @@
 
 ## [Unreleased]
 ### Fixed
-<<<<<<< HEAD
 - [#121] Operator cannot recognize multiple changes/required operations at once.
   - Now multiple required operations are detected and after the first operation is done, a requeue is triggered to execute the other ones.
-=======
 - [#117] Fix waiting for PVC to be resized on "AzureDisk"-storage
   - The conditions "FileSystemResizePending" has to be checked for storage-interfaces (like "AzureDisk") that require a file system expansion before the additional space of an expanded volume is usable by pods.
->>>>>>> f703e5bb
 
 ## [v0.35.1] - 2023-08-31
 ### Added
