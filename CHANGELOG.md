--- conflicted
+++ resolved
@@ -6,16 +6,13 @@
 
 ## [Unreleased]
 ### Added
-<<<<<<< HEAD
+- Add functionality to remove dogus #4
+- Restrict the dogu-operator with rbac resources to operate only in the configured namespace #4
 - [#2] Annotation `k8s-dogu-operator.cloudogu.com/ces-services` to Dogu-`Services` containing information of
 related ces services. For more information see [Annotations](/docs/operations/annotations_en.md).
   
 ### Changed
 - [#2] Update makefiles to version 5.0.0
-=======
-- Add functionality to remove dogus #4
-- Restrict the dogu-operator with rbac resources to operate only in the configured namespace #4
->>>>>>> 044187f4
 
 ## [v0.1.0] - 2022-03-18
 ### Added
