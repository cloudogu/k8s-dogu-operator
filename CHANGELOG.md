--- conflicted
+++ resolved
@@ -6,13 +6,10 @@
 
 ## [Unreleased]
 ### Added
-<<<<<<< HEAD
-- [#125] Validate that `metadata.Name` equals simple dogu name in `spec.Name`.
-=======
 - [#118] Make implicitly used init container images explicit and configurable
    - this release adds a mandatory ConfigMap `k8s-dogu-operator-additional-images` which contains additionally used images
    - see the [operations docs](docs/operations/installing_operator_into_cluster_en.md) for more information
->>>>>>> ea63f088
+- [#125] Validate that `metadata.Name` equals simple dogu name in `spec.Name`.
 
 ### Fixed
 - [#121] Operator cannot recognize multiple changes/required operations at once.
