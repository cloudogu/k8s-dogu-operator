# k8s-dogu-operator Changelog
All notable changes to this project will be documented in this file.

The format is based on [Keep a Changelog](https://keepachangelog.com/en/1.0.0/),
and this project adheres to [Semantic Versioning](https://semver.org/spec/v2.0.0.html).

## [Unreleased]
### Added
- [#28] Dogu hardware limit updater responsible to update the deployments of dogus with configured container limits.

### Changed
<<<<<<< HEAD
- [#29] Remove implementation of the remote http dogu registry and instead, reuse the implementation from the cesapp-lib.
- [#31] Split dogu manager in separate components according to it functions (install, update, delete).
=======
- [#28] Updated cesapp-lib to version 0.2.0
- [#29] Remove implementation of the remote http dogu registry and instead, reuse the implementation from the cesapp-lib.
>>>>>>> c7862043

## [v0.8.0] - 2022-06-08
### Added
- [#26] Allow the definition of custom Deployment in dogus. In such custom Deployments it is possible
  to define extra volumes,volume mounts, and the used service account for the dogu Deployment.

## [v0.7.0] - 2022-06-07
### Added
- [#6] Installing generic kubernetes resources when installing a dogu. These resources need to be provided by the dogu image
at the `k8s` folder in the root path (`/k8s`):
  - There are no restriction for namespaced resources.
  - The creation of cluster scoped resources is restricted and also their 
  deletion is not performed automatically as they could be used inside multiple namespaces. 

### Changed
- [#6] Update makefiles to version 6.0.2

## [v0.6.0] - 2022-05-24
### Added
- [#19] Remove service account on dogu deletion.

## [v0.5.0] - 2022-05-23
### Added
- [#20] Detect and write encrypted configuration entries for dogus into the etcd registry when installing a dogu.

## [v0.4.0] - 2022-05-12
### Added
- [#15] Add startup probe based on state at dogu deployment generation
- [#15] Add liveness probe based on tcp port at dogu deployment generation

## [v0.3.1] - 2022-05-12
### Fixed
- [#17] Requeue dogu installation when an error occurs when creating a dependent service account.

## [v0.3.0] - 2022-05-03
### Added
- [#2] Annotation `k8s-dogu-operator.cloudogu.com/ces-services` to Dogu-`Services` containing information of
  related CES services. For more information see [Annotations](/docs/operations/annotations_en.md).
- [#13] The automatic generation of service accounts

### Changed
- [#11] **Breaking Change ahead!** The secret containing the dogu registry data was split and renamed from 
  `dogu-registry-com` to `k8s-dogu-operator-dogu-registry` and `k8s-dogu-operator-docker-registry`.
  It also received the registry endpoint as an additional literal besides username and password. Existing user
  need to delete their old secret and create two new ones. The creation process is described 
  [here](docs/operations/configuring_the_docker_registry_en.md) and
  [here](docs/operations/configuring_the_dogu_registry_en.md).
- [#2] Update makefiles to version 5.0.0

## [v0.2.0] - 2022-04-01
### Added
- [#8] Add the opportunity to process custom dogu descriptors with configmaps
- [#8] Use status field of the dogu resource to identify its state
- [#4] Add functionality to remove dogus
- [#4] Restrict the dogu-operator with rbac resources to operate only in the configured namespace

### Changed
- [#8] Ignore incoming dogu resources if their specs did not change
    - this is likely to happen after status updates where the old and new dogu specs do not differ

## [v0.1.0] - 2022-03-18
### Added
- [#1] initial release<|MERGE_RESOLUTION|>--- conflicted
+++ resolved
@@ -9,13 +9,9 @@
 - [#28] Dogu hardware limit updater responsible to update the deployments of dogus with configured container limits.
 
 ### Changed
-<<<<<<< HEAD
+- [#28] Updated cesapp-lib to version 0.2.0
 - [#29] Remove implementation of the remote http dogu registry and instead, reuse the implementation from the cesapp-lib.
 - [#31] Split dogu manager in separate components according to it functions (install, update, delete).
-=======
-- [#28] Updated cesapp-lib to version 0.2.0
-- [#29] Remove implementation of the remote http dogu registry and instead, reuse the implementation from the cesapp-lib.
->>>>>>> c7862043
 
 ## [v0.8.0] - 2022-06-08
 ### Added
