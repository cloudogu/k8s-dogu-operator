--- conflicted
+++ resolved
@@ -5,14 +5,10 @@
 and this project adheres to [Semantic Versioning](https://semver.org/spec/v2.0.0.html).
 
 ## [Unreleased]
-<<<<<<< HEAD
 ### Added
 - [#74] Add init container for dogus with volumes to execute chown on the directories with the specified uid and gid.
 
-=======
-
 ## [v0.22.0] - 2023-01-31
->>>>>>> a9c3b3b2
 ### Changed
 - [#72] Remove the service environment variables from dogu pods with `enableServiceLinks: false` in the podspec of
   the dogu pods. Cluster-aware dogus are generally discouraged to use service link env vars because of security considerations. Instead, the service DNS names should be used to address these services as described in the [Kubernetes documentation](https://kubernetes.io/docs/concepts/services-networking/service/#dns).
