# k8s-dogu-operator Changelog
All notable changes to this project will be documented in this file.

The format is based on [Keep a Changelog](https://keepachangelog.com/en/1.0.0/),
and this project adheres to [Semantic Versioning](https://semver.org/spec/v2.0.0.html).

## [Unreleased]

<<<<<<< HEAD
### Added
- [#240] Init-Container creation for `additionalMounts` from the Dogu-CRD.
  The dogu-operator now supports mounting configmaps or secrets in dogus with the `dogu-additional-mounts-init` container.

## [v3.6.0] - 2025-05-22
=======
## [v3.7.0] - 2025-06-04
### Fixed
- [#245] Check Replica count instead of readiness status at Dogu startup to prevent blocking operator when a Dogu cannot be started
>>>>>>> 4a1b379b

## [v3.6.0] - 2025-05-22
### Changed
- [#239] Extracted Dogu-CRD, Dogurestart-CRD and associated clients to own [repository](https://github.com/cloudogu/k8s-dogu-lib)
- [#242] Prevent decreasing volume size
- [#242] Update to dogu resource with new minimal volume size field

## [v3.5.1] - 2025-05-02
### Changed
- [#236] Set sensible resource requests and limits
- [#237] Set resource requests and limits in all containers of dogu, including init container

### Fixed
- A bug where the operator would not register the new dogu version on upgrade.

## [v3.5.0] - 2025-04-02
### Fixed
- [#210] A bug where the operator tried to create a service account for example CAS when it was not healthy.
This occurred in situations where the producer dogu got upgraded and immediately after that an installation with a service account create for that dogu happened.

## [v3.4.0] - 2025-03-31
### Added
- [#234] Add additional print columns and aliases to CRDs

## [v3.3.0] - 2025-03-24
## Added
- [#231] Export-Mode on Dogu-CR
  - This change adds an additional exporter-sidecar container to the pod of the dogu if the exportMode of a dogu is active

## Changed
- [#231] Update to go v1.24.1
- [#231] Update dogu operator CRD to 2.5.0

## [v3.2.1] - 2025-01-28
## Removed
- [#227] Remove allowPrivilegeEscalation flag

## [v3.2.0] - 2025-01-27
### Added
- [#225] Proxy support for the container and dogu registry. The proxy will be used from the secret `ces-proxy` which will be created by the setup or the blueprint controller.
- [#222] Functionality to set security-specific fields in Dogu descriptors and CRs.
  - These will be used to generate a security context for the deployment.

## [v3.1.1] - 2024-12-19
### Fixed 
- [#223] Removed unnecessary rbac proxy to fix CVE-2024-45337

## [v3.1.0] - 2024-12-16
### Added
- [#218] Missing RBACs for events
- [#216] Annotation for exposed ports

### Removed
- [#218] Leader-election. It is not necessary as we do not scale for now.
- [#216] Exposing services

### Fixed
- [#218] Problem with missing RBACs for events

## [v3.0.3] - 2024-12-12
### Added
- [#215] Create network policies for all dogus and their component-dependencies
- [#208] Disable default service-account auto-mounting for dogus
- [#208] Disable service-account token auto-mounting for exec-pods

## [v3.0.2] - 2024-12-05
### Added
- [#212] NetworkPolicy to deny all ingress traffic to this operator
 
### Changed
- [#204] fetch dogu descriptors with retry

### Added
- [#211] Create network policies for all dogus and their dogu-dependencies

## [v3.0.1] - 2024-10-29
### Fixed
- [#205] Use correct apiVersion `v1` in component patch template.

## [v3.0.0] - 2024-10-28
### Changed
- [#201] **Breaking**: The name of secret containing the container registry configurations changed from `k8s-dogu-operator-docker-registry` to `ces-container-registries`.
Use this secret and instead of mounting this as an environment variable the dogu-operator mount it as a file `/tmp/.docker/config.json`.
Add the environment variable `DOCKER_CONFIG` so that crane can use the configuration as default.

## [v2.3.0] - 2024-10-24
### Changed
- [#200] Restrict RBAC permissions as much as possible

## [v2.2.1] - 2024-10-18
### Changed
- [#198] Change go module to v2
- [#198] Change dogu api to v2
- [#198] Change mocks to be inpackage and testonly
- [#198] Change go version to 1.23.2
- [#198] Change makefile version to 9.3.1

## [v2.2.0] - 2024-09-25
### Changed
- [#196] Update k8s-registry-lib to v0.4.1

### Fixed
- [#192] Add missing clientSet-dependency to ManagerSet
    - This fixes a bug when removing component service-accounts
- [#190] Fix a bug where the dogu operator could not install dogus with optional dependencies because the old etcd not found error was used in dependency validation instead of the k8s not found error.

## [v2.1.0] - 2024-09-18
### Changed
- Relicense to AGPL-3.0-only

## [v2.0.1] - 2024-08-08
### Fixed
- [#187] Fix dependency for k8s-dogu-operator-crd in helm-chart
  - Now depends on `k8s-dogu-operator-crd:2.x.x-0` 

## [v2.0.0] - 2024-08-08
**Breaking Change ahead**
### Removed
- [#184] Remove support for internal ETCD

### Changed
- [#184] Add k8s-registry lib in version 0.2.2 to use config maps for configuration instead of the etcd.
  - This change requires all other installed dogus to use doguctl >= v0.12.1

## [v1.2.0] - 2024-06-12
### Added
- [#181] Handle dogu health states with a config map and provide dogus the volume mounts

### Changed
- [#182] Update dogu upgrade docs not to use doguctl state for handling upgrades

## [v1.1.0] - 2024-05-29
### Fixed
- [#171] Fix unnecessary creation of dogu PVCs.
- [#173] Fix start dogu-operator if dogu-cr is in cluster without a deployment

### Changed
- [#171] Only create PVCs for dogus with volumes that need backup.
- Update go version to 1.22
- Update go dependencies
- [#174] Use ConfigMaps in parallel to ETCD for the local dogu registry
- [#176] Add environment variable `ECOSYSTEM_MULTINODE` to identify if dogu is running in multinode.
- [#179] Use local dogu registry from k8s-registry-lib

## [v1.0.1] - 2024-03-22
### Fixed
- [#169] Fix dogu-operator-crd dependency version.

## [v1.0.0] - 2024-03-21

### Attention 
- This release is broken due to an invalid helm dependency version for the `dogu-operator-crd`

### Added
- [#149] Clarified escaping rules for running the operator locally
  (see [here](docs/development/development_guide_en.md) or [here](.env.template))
- [#151] Add field `stopped` in Dogu to start or stop the Dogu.
- [#151] Add new CRD `DoguRestart` to trigger a dogu restart.
  - The reconciler uses the `stopped` field from the Dogu.
- [#159] Manage Service Accounts provided by components
- [#162] Add start and shutdown handler to refresh the dogu health states.
- [#158] Add installed version to dogus status to be able to check the exact state of the dogu.

### Changed
- [#154] Only accept dogu volume sizes in binary format.
- [#156] Stabilized process when updating the status of the dogu cr.

### Fixed
- [#152] The health routine no longer marks a dogu as available if the deployment was scaled to 0.
- [#153] Fix dogu status of restart routine.
- [#167] Select dogu restart resources pro dogu for garbage collection.

## [v0.41.0] - 2024-01-23
### Changed
- Update go dependencies
- Particularly update the k8s-libraries to v0.29.1
- [#141] Improve documentation for running an offline Cloudogu EcoSystem.

## [v0.40.0] - 2024-01-03
### Added
- [#143] Track health on dogu CR

## [v0.39.2] - 2023-12-19
### Fixed
- [#145] Dogu startupProbe timeouts in airgapped environments
### Added
- [#145] Configurable startupProbe timeout

## [v0.39.1] - 2023-12-12
### Fixed
- [#139] Fix missing value for attribute `chownInitImage` in patch templates.

## [v0.39.0] - 2023-12-08
### Added
- [#137] Patch-template for mirroring this operator and its images
### Changed
- [#135] Replace monolithic K8s resource YAML into Helm templates
- Update Makefiles to 9.0.1

## [v0.38.0] - 2023-10-05
### Added
- [#133] Add CRD-Release to Jenkinsfile

### Changed
- [#130] updated go dependencies

### Fixed
- [#130] deprecation warning for argument `logtostderr` in kube-rbac-proxy

### Removed
- [#130] deprecated argument `logtostderr` from kube-rbac-proxy

## [v0.37.0] - 2023-09-15
### Changed
- [#128] Move component-dependencies to helm-annotations

### Removed
- this release cleans up unused code parts that are no longer required: no functionality has been changed

## [v0.36.0] - 2023-09-07
### Added
- [#118] Make implicitly used init container images explicit and configurable
   - this release adds a mandatory ConfigMap `k8s-dogu-operator-additional-images` which contains additionally used images
   - see the [operations docs](docs/operations/installing_operator_into_cluster_en.md) for more information
- [#125] Validate that `metadata.Name` equals simple dogu name in `spec.Name`.

### Fixed
- [#121] Operator cannot recognize multiple changes/required operations at once.
  - Now multiple required operations are detected and after the first operation is done, a requeue is triggered to execute the other ones.
- [#117] Fix waiting for PVC to be resized on "AzureDisk"-storage
  - The conditions "FileSystemResizePending" has to be checked for storage-interfaces (like "AzureDisk") that require a file system expansion before the additional space of an expanded volume is usable by pods.

## [v0.35.1] - 2023-08-31
### Added
- [#119] Add "k8s-etcd" as a dependency to the helm-chart

## [v0.35.0] - 2023-08-14
### Changed
- [#113] Prevent nginx HTTP 413 errors for too small body sizes in SCM-Manager and Jenkins in dogu resource samples
   - A default value of 1 GB per request is now in place
- Update versions for SCM-Manager (2.45.1-1) and Jenkins (2.401.3-1) in the sample dogu resources

### Fixed
- [#115] Fixes conflicts on status update during dogu installation 

## [v0.34.0] - 2023-07-07
### Added
- [#111] Add Helm chart release process to project

### Changed
- [#109] Dogu-volumes without backup (needsBackup: false) are now mounted to an emptyDir-volume.
  Dogu-volumes with backup (needsBackup: true) are mounted to the Dogu-PVC.

## [v0.33.0] - 2023-06-23
### Changed
- [#106] Resource limits (memory, cpu-cores, ephemeral storage) are now read from
  `/config/<dogu>/container_config/<resource-type>_limit` instead of `/config/<dogu>/pod_limit/<resource-type>`.
- [#106] Resource request are now handled separately from limits and can be configured through `/config/<dogu>/container_config/<resource-type>_request`.
- [#106] Defaults for these requests and limits can now be set in the `Configuration`-section of the `dogu.json`.
  These will be used if the key is not configured in the config registry.

### Fixed
- [#108] Failing execs on pods because of missing `VersionedParams`

## [v0.32.0] - 2023-06-21
### Changed
- [#104] Change the pre-upgrade process, so that it doesn't need to create the additional reserved volumes anymore. 
  To do so, we adapted the way of the k8s api (`kubectl cp`) and copied the script directly in the old container 
  by using `tar`. 

## [v0.31.0] - 2023-06-05
### Changed
- [#102] Generate only one loadbalancer service for all dogu exposed ports so that all will be available with the same
  ip. `Nginx ingress` needs additional information to route tcp and udp traffic. The dogu operator creates and updates
  configmaps (`tcp-services` and `udp-services`) for that.

## [v0.30.0] - 2023-05-12
### Added
- [#98] Support for service rewrite mechanism

### Removed
- [#100] Longhorn validation for PVCs

## [v0.29.2] - 2023-04-14
### Fixed
- [#96] Trim "dogus/" suffix only on URL "default" schema
  - this change avoids removing the endpoint suffix for the "index" schema

## [v0.29.1] - 2023-04-11
### Fixed
- [#93] Delete additional ingress annotations if not present on the dogu resource
- [#94] Correct ingress annotation in docs and sample

## [v0.29.0] - 2023-04-06
### Added
- [#91] Add additional ingress annotations to dogu resource. Append those annotations to the dogu's service.

## [v0.28.0] - 2023-04-04
### Changed
- [#89] Add retry mechanism when pulling image metadata to avoid installation/upgrade interrupts if errors occur.  
Moreover, increase the backoff time to 10 minutes when waiting for an exec pod to pull the dogu image.

## [v0.27.0] - 2023-03-27
### Added
- [#87] Support for Split-DNS environments

## [v0.26.1] - 2023-03-03
### Fixed
- [#85] Fix DoS vulnerability by upgrading the k8s controller-runtime (along with `k8s-apply-lib`)

## [v0.26.0] - 2023-02-23
### Added
- The dogu operator can now handle existing private dogu keys.
### Changed
- [#83] Stabilize the dogu registration process.
  - Dogus only will be enabled last in the registration process to prevent faulty states in error cases.
### Fixed
- [#79] Fix a bug where an installation failed if old PVCs stuck with terminating status.

## [v0.25.0] - 2023-02-17
### Added
- [#81] Add optional volume mounts for selfsigned certs of the docker and dogu registries.

## [v0.24.0] - 2023-02-08
### Added
- [#78] Add a no spam filter to process every event thrown by the controller.
### Fixed
- [#76] Fix an issue where an update of a deployment in the dogu upgrade process lead to a resource conflict.

## [v0.23.0] - 2023-02-06
### Added
- [#74] Add init container for dogus with volumes to execute chown on the directories with the specified uid and gid.

## [v0.22.0] - 2023-01-31
### Changed
- [#72] Remove the service environment variables from dogu pods with `enableServiceLinks: false` in the podspec of
  the dogu pods. Cluster-aware dogus are generally discouraged to use service link env vars because of security considerations. Instead, the service DNS names should be used to address these services as described in the [Kubernetes documentation](https://kubernetes.io/docs/concepts/services-networking/service/#dns).
- Update makefiles to version 7.2.0.
- Update ces-build-lib to 1.62.0.

## [v0.21.0] - 2023-01-11
### Changed
- [#70] add/update label for consistent mass deletion of CES K8s resources
  - select any k8s-dogu-operator related resources like this: `kubectl get deploy,pod,dogu,rolebinding,... -l app=ces,app.kubernetes.io/name=k8s-dogu-operator`
  - select all CES components like this: `kubectl get deploy,pod,dogu,rolebinding,... -l app=ces`

## [v0.20.0] - 2023-01-06
### Added
- Added kubernetes client for handling dogu resources of a cluster.
### Fixed
- Accept kind `ces` for ces control service accounts.

## [v0.19.0] - 2022-12-22
### Added
- [#44] Support for expanding dogu volumes. For details see [volume expansion docs](docs/operations/expand_volume_en.md).

## [v0.18.1] - 2022-12-20
### Fixed
- [#66] Fixes dogu upgrade problems of `official/scm` dogus and add a fallback strategy to execute pre-upgrade scripts
  - for a detailed discussion please see the [dogu upgrade docs](docs/operations/dogu_upgrades_en.md).
- Fixes a nil pointer panic when upgrading Dogus without `state` health check

## [v0.18.0] - 2022-12-01
### Added
- [#61] Add the yaml of the Dogu CRD in api package. Other controllers/operators can consume it for e.g. integration
  tests with envtest. The `generate` make target will refresh the yaml.

## [v0.17.0] - 2022-11-24
### Fixed
- [#62] Fix wrong exposed service object key. During the creation of exposed services some wrong object keys are used. 
  Later-on this leads to an error when tried to get these resources.
- [#64] Fix the creation of service annotations by ignoring all irrelevant environment variables and by correctly
  splitting environment variables containing multiple `=`.

## [v0.16.0] - 2022-11-18
### Added
- [#59] Support for extended volume definitions in the `dogu.json`, allowing the creation of kubernetes specific 
  volumes.
- [#59] Support for extended service account definitions in the `dogu.json`, allowing the creation of kubernetes 
  accounts for dogus.

### Removed
- [#59] Mechanism to patch the generated dogu deployment with custom volumes and service account names. These are now
  supported by the `dogu.json` and natively generated into the deployment.

## [v0.15.0] - 2022-11-15
### Changed
- [#55] Refactoring the creation and update of kubernetes dogu resources.
- Extract interfaces and mocks to an internal package, which removes duplicate interfaces and avoids import cycles.

## [v0.14.0] - 2022-11-09
### Added
- [#48] Make dogu registry URL schema configurable.
- [#47] Execute Dogu pre-upgrade scripts in upgrade process. See [dogu upgrades](docs/operations/dogu_upgrades_en.md).
- [#51] Execute Dogu post-upgrade scripts in upgrade process. See [dogu upgrades](docs/operations/dogu_upgrades_en.md).

### Removed
- [#52] Remove cesapp dependency and use cesapp-lib.

## [v0.13.0] - 2022-10-12
### Added
- [#43] Dogu resource has now a support mode, which leads the dogu pods to a freeze but running state.
  This is useful in cases where the dogu is in a restart loop. See [support mode](docs/operations/dogu_support_mode_en.md)
  for more information.

## [v0.12.0] - 2022-09-29
### Added
- [#41] Fire events to the specific dogu resource when installing or deleting a dogu. See 
[event policy](docs/development/event_policy_for_the_operator_en.md) for more information.
- [#40] Support dogu upgrades
  - `k8s-dogu-operator` checks the dogu health and all its dependencies similar to the `cesapp`
  - The current PVC handling ignores any changes for dogu upgrades. This issue will be solved later.
  - for more information about requeueing and internal error handling [the docs on reconciliation](docs/development/reconciliation_en.md)
    provide more insights

### Fixed
- fixes a possible parsing error when the environment variable `LOG_LEVEL` is set but empty

### Changed
- [#41] Update makefiles to version `v7.0.1`.

## [v0.11.0] - 2022-08-29
### Changed
- [#36] Update `cesapp-lib` to version `v0.4.0`
- [#36] Update `k8s-apply-lib` to version `v0.4.0`
- [#36] Changed the loggers for the both libs `cesapp-lib` and `k8s-apply-lib` according to the new logging interface.

## [v0.10.0] - 2022-08-25
### Changed
- [#38] Detect existing PVC when installing a dogu. This allows users to store initial data for dogus before their 
installation. See [documentation](docs/operations/edit_dogu_volume_data_en.md) for more details.
- [#38] Update `ces-build-lib` to version 1.56.0
- [#38] Update `makefiles` to version 6.3.0

## [v0.9.1] - 2022-07-18
### Fixed
- [#34] Fixed a permission issue where the remote registry trys to write to a non-privileged cache dir.

## [v0.9.0] - 2022-07-13
### Added
- [#28] Dogu hardware limit updater responsible to update the deployments of dogus with configured container limits.

### Changed
- [#28] Updated cesapp-lib to version 0.2.0
- [#29] Remove implementation of the remote http dogu registry and instead, reuse the implementation from the cesapp-lib.
- [#31] Split dogu manager in separate components according to it functions (install, update, delete).

## [v0.8.0] - 2022-06-08
### Added
- [#26] Allow the definition of custom Deployment in dogus. In such custom Deployments it is possible
  to define extra volumes,volume mounts, and the used service account for the dogu Deployment.

## [v0.7.0] - 2022-06-07
### Added
- [#6] Installing generic kubernetes resources when installing a dogu. These resources need to be provided by the dogu 
image at the `k8s` folder in the root path (`/k8s`):
  - There are no restriction for namespaced resources.
  - The creation of cluster scoped resources is restricted and also their 
  deletion is not performed automatically as they could be used inside multiple namespaces. 

### Changed
- [#6] Update makefiles to version 6.0.2

## [v0.6.0] - 2022-05-24
### Added
- [#19] Remove service account on dogu deletion.

## [v0.5.0] - 2022-05-23
### Added
- [#20] Detect and write encrypted configuration entries for dogus into the etcd registry when installing a dogu.

## [v0.4.0] - 2022-05-12
### Added
- [#15] Add startup probe based on state at dogu deployment generation
- [#15] Add liveness probe based on tcp port at dogu deployment generation

## [v0.3.1] - 2022-05-12
### Fixed
- [#17] Requeue dogu installation when an error occurs when creating a dependent service account.

## [v0.3.0] - 2022-05-03
### Added
- [#2] Annotation `k8s-dogu-operator.cloudogu.com/ces-services` to Dogu-`Services` containing information of
  related CES services. For more information see [Annotations](/docs/operations/annotations_en.md).
- [#13] The automatic generation of service accounts

### Changed
- [#11] **Breaking Change ahead!** The secret containing the dogu registry data was split and renamed from 
  `dogu-registry-com` to `k8s-dogu-operator-dogu-registry` and `k8s-dogu-operator-docker-registry`.
  It also received the registry endpoint as an additional literal besides username and password. Existing user
  need to delete their old secret and create two new ones. The creation process is described 
  [here](docs/operations/configuring_the_container_registry_en.md) and
  [here](docs/operations/configuring_the_dogu_registry_en.md).
- [#2] Update makefiles to version 5.0.0

## [v0.2.0] - 2022-04-01
### Added
- [#8] Add the opportunity to process custom dogu descriptors with configmaps
- [#8] Use status field of the dogu resource to identify its state
- [#4] Add functionality to remove dogus
- [#4] Restrict the dogu-operator with rbac resources to operate only in the configured namespace

### Changed
- [#8] Ignore incoming dogu resources if their specs did not change
    - this is likely to happen after status updates where the old and new dogu specs do not differ

## [v0.1.0] - 2022-03-18
### Added
- [#1] initial release<|MERGE_RESOLUTION|>--- conflicted
+++ resolved
@@ -5,18 +5,13 @@
 and this project adheres to [Semantic Versioning](https://semver.org/spec/v2.0.0.html).
 
 ## [Unreleased]
-
-<<<<<<< HEAD
 ### Added
 - [#240] Init-Container creation for `additionalMounts` from the Dogu-CRD.
   The dogu-operator now supports mounting configmaps or secrets in dogus with the `dogu-additional-mounts-init` container.
 
-## [v3.6.0] - 2025-05-22
-=======
 ## [v3.7.0] - 2025-06-04
 ### Fixed
 - [#245] Check Replica count instead of readiness status at Dogu startup to prevent blocking operator when a Dogu cannot be started
->>>>>>> 4a1b379b
 
 ## [v3.6.0] - 2025-05-22
 ### Changed
