--- conflicted
+++ resolved
@@ -6,12 +6,9 @@
 
 ## [Unreleased]
 ### Changed
-<<<<<<< HEAD
+- [#204] fetch dogu descriptors with retry
 - [#208] Disable default service-account auto-mounting for dogus
 - [#208] Disable service-account token auto-mounting for exec-pods
-=======
-- [#204] fetch dogu descriptors with retry
->>>>>>> f194050a
 
 ## [v3.0.1] - 2024-10-29
 ### Fixed
