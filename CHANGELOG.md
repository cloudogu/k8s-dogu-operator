# k8s-dogu-operator Changelog
All notable changes to this project will be documented in this file.

The format is based on [Keep a Changelog](https://keepachangelog.com/en/1.0.0/),
and this project adheres to [Semantic Versioning](https://semver.org/spec/v2.0.0.html).

## [Unreleased]

## [v0.12.0] - 2022-09-29
### Added
- [#41] Fire events to the specific dogu resource when installing or deleting a dogu. See 
[event policy](docs/development/event_policy_for_the_operator_en.md) for more information.
<<<<<<< HEAD
- [#43] Dogu resource has now a support mode, which leads the dogu pods to a freeze but running state.
This is useful in cases where the dogu is in a restart loop. See [support mode](docs/operations/dogu_support_mode_en.md)
for more information.
=======
- [#40] Support dogu upgrades
  - `k8s-dogu-operator` checks the dogu health and all its dependencies similar to the `cesapp`
  - The current PVC handling ignores any changes for dogu upgrades. This issue will be solved later.
  - for more information about requeueing and internal error handling [the docs on reconciliation](docs/development/reconciliation_en.md)
    provide more insights

### Fixed
- fixes a possible parsing error when the environment variable `LOG_LEVEL` is set but empty
>>>>>>> cbe3bf6d

### Changed
- [#41] Update makefiles to version `v7.0.1`.

## [v0.11.0] - 2022-08-29
### Changed
- [#36] Update `cesapp-lib` to version `v0.4.0`
- [#36] Update `k8s-apply-lib` to version `v0.4.0`
- [#36] Changed the loggers for the both libs `cesapp-lib` and `k8s-apply-lib` according to the new logging interface.

## [v0.10.0] - 2022-08-25
### Changed
- [#38] Detect existing PVC when installing a dogu. This allows users to store initial data for dogus before their 
installation. See [documentation](docs/operations/edit_dogu_volume_data_en.md) for more details.
- [#38] Update `ces-build-lib` to version 1.56.0
- [#38] Update `makefiles` to version 6.3.0

## [v0.9.1] - 2022-07-18
### Fixed
- [#34] Fixed a permission issue where the remote registry trys to write to a non-privileged cache dir.

## [v0.9.0] - 2022-07-13
### Added
- [#28] Dogu hardware limit updater responsible to update the deployments of dogus with configured container limits.

### Changed
- [#28] Updated cesapp-lib to version 0.2.0
- [#29] Remove implementation of the remote http dogu registry and instead, reuse the implementation from the cesapp-lib.
- [#31] Split dogu manager in separate components according to it functions (install, update, delete).

## [v0.8.0] - 2022-06-08
### Added
- [#26] Allow the definition of custom Deployment in dogus. In such custom Deployments it is possible
  to define extra volumes,volume mounts, and the used service account for the dogu Deployment.

## [v0.7.0] - 2022-06-07
### Added
- [#6] Installing generic kubernetes resources when installing a dogu. These resources need to be provided by the dogu 
image at the `k8s` folder in the root path (`/k8s`):
  - There are no restriction for namespaced resources.
  - The creation of cluster scoped resources is restricted and also their 
  deletion is not performed automatically as they could be used inside multiple namespaces. 

### Changed
- [#6] Update makefiles to version 6.0.2

## [v0.6.0] - 2022-05-24
### Added
- [#19] Remove service account on dogu deletion.

## [v0.5.0] - 2022-05-23
### Added
- [#20] Detect and write encrypted configuration entries for dogus into the etcd registry when installing a dogu.

## [v0.4.0] - 2022-05-12
### Added
- [#15] Add startup probe based on state at dogu deployment generation
- [#15] Add liveness probe based on tcp port at dogu deployment generation

## [v0.3.1] - 2022-05-12
### Fixed
- [#17] Requeue dogu installation when an error occurs when creating a dependent service account.

## [v0.3.0] - 2022-05-03
### Added
- [#2] Annotation `k8s-dogu-operator.cloudogu.com/ces-services` to Dogu-`Services` containing information of
  related CES services. For more information see [Annotations](/docs/operations/annotations_en.md).
- [#13] The automatic generation of service accounts

### Changed
- [#11] **Breaking Change ahead!** The secret containing the dogu registry data was split and renamed from 
  `dogu-registry-com` to `k8s-dogu-operator-dogu-registry` and `k8s-dogu-operator-docker-registry`.
  It also received the registry endpoint as an additional literal besides username and password. Existing user
  need to delete their old secret and create two new ones. The creation process is described 
  [here](docs/operations/configuring_the_docker_registry_en.md) and
  [here](docs/operations/configuring_the_dogu_registry_en.md).
- [#2] Update makefiles to version 5.0.0

## [v0.2.0] - 2022-04-01
### Added
- [#8] Add the opportunity to process custom dogu descriptors with configmaps
- [#8] Use status field of the dogu resource to identify its state
- [#4] Add functionality to remove dogus
- [#4] Restrict the dogu-operator with rbac resources to operate only in the configured namespace

### Changed
- [#8] Ignore incoming dogu resources if their specs did not change
    - this is likely to happen after status updates where the old and new dogu specs do not differ

## [v0.1.0] - 2022-03-18
### Added
- [#1] initial release<|MERGE_RESOLUTION|>--- conflicted
+++ resolved
@@ -5,16 +5,15 @@
 and this project adheres to [Semantic Versioning](https://semver.org/spec/v2.0.0.html).
 
 ## [Unreleased]
+### Added
+- [#43] Dogu resource has now a support mode, which leads the dogu pods to a freeze but running state.
+  This is useful in cases where the dogu is in a restart loop. See [support mode](docs/operations/dogu_support_mode_en.md)
+  for more information.
 
 ## [v0.12.0] - 2022-09-29
 ### Added
 - [#41] Fire events to the specific dogu resource when installing or deleting a dogu. See 
 [event policy](docs/development/event_policy_for_the_operator_en.md) for more information.
-<<<<<<< HEAD
-- [#43] Dogu resource has now a support mode, which leads the dogu pods to a freeze but running state.
-This is useful in cases where the dogu is in a restart loop. See [support mode](docs/operations/dogu_support_mode_en.md)
-for more information.
-=======
 - [#40] Support dogu upgrades
   - `k8s-dogu-operator` checks the dogu health and all its dependencies similar to the `cesapp`
   - The current PVC handling ignores any changes for dogu upgrades. This issue will be solved later.
@@ -23,7 +22,6 @@
 
 ### Fixed
 - fixes a possible parsing error when the environment variable `LOG_LEVEL` is set but empty
->>>>>>> cbe3bf6d
 
 ### Changed
 - [#41] Update makefiles to version `v7.0.1`.
