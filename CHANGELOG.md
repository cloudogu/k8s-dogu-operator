--- conflicted
+++ resolved
@@ -6,13 +6,11 @@
 
 ## [Unreleased]
 
-<<<<<<< HEAD
 ### Added
 - [#240] Init-Container creation for `additionalMounts` from the Dogu-CRD.
-The dogu-operator now supports mounting configmaps or secrets in dogus with the `dogu-data-seed-init` container.
-=======
+  The dogu-operator now supports mounting configmaps or secrets in dogus with the `dogu-data-seed-init` container.
+
 ## [v3.6.0] - 2025-05-22
->>>>>>> b355659e
 
 ### Changed
 - [#239] Extracted Dogu-CRD, Dogurestart-CRD and associated clients to own [repository](https://github.com/cloudogu/k8s-dogu-lib)
