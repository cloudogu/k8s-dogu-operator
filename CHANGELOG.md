--- conflicted
+++ resolved
@@ -8,19 +8,14 @@
 ### Added
 - [#149] Clarified escaping rules for running the operator locally
   (see [here](docs/development/development_guide_en.md) or [here](.env.template))
-<<<<<<< HEAD
 - [#151] Add field `stopped` in Dogu to start or stop the Dogu.
 - [#151] Add new CRD `DoguRestart` to trigger a dogu restart.
   - The reconciler uses the `stopped` field from the Dogu.
-=======
 ### Changed
 - [#154] Only accept dogu volume sizes in binary format.
+- [#156] Stabilized process when updating the status of the dogu cr.
 ### Fixed
 - [#152] The health routine no longer marks a dogu as available if the deployment was scaled to 0.
-
-### Changed
-- [#156] Stabilized process when updating the status of the dogu cr.
->>>>>>> 8117862e
 
 ## [v0.41.0] - 2024-01-23
 ### Changed
