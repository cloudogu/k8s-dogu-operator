--- conflicted
+++ resolved
@@ -5,6 +5,10 @@
 and this project adheres to [Semantic Versioning](https://semver.org/spec/v2.0.0.html).
 
 ## [Unreleased]
+### Added
+- [#2] Annotation `k8s-dogu-operator.cloudogu.com/ces-services` to Dogu-`Services` containing information of
+  related CES services. For more information see [Annotations](/docs/operations/annotations_en.md).
+
 ### Changed
 - [#11] **Breaking Change ahead!** The secret containing the dogu registry data was split and renamed from 
   `dogu-registry-com` to `k8s-dogu-operator-dogu-registry` and `k8s-dogu-operator-docker-registry`.
@@ -12,25 +16,14 @@
   need to delete their old secret and create two new ones. The creation process is described 
   [here](docs/operations/configuring_the_docker_registry_en.md) and
   [here](docs/operations/configuring_the_dogu_registry_en.md).
+- [#2] Update makefiles to version 5.0.0
 
 ## [v0.2.0] - 2022-04-01
 ### Added
-<<<<<<< HEAD
-- Add the opportunity to process custom dogu descriptors with configmaps #8
-- Use status field of the dogu resource to identify its state #8
-- Add functionality to remove dogus #4
-- Restrict the dogu-operator with rbac resources to operate only in the configured namespace #4
-- [#2] Annotation `k8s-dogu-operator.cloudogu.com/ces-services` to Dogu-`Services` containing information of
-related CES services. For more information see [Annotations](/docs/operations/annotations_en.md).
-  
-### Changed
-- [#2] Update makefiles to version 5.0.0
-=======
 - [#8] Add the opportunity to process custom dogu descriptors with configmaps
 - [#8] Use status field of the dogu resource to identify its state
 - [#4] Add functionality to remove dogus
 - [#4] Restrict the dogu-operator with rbac resources to operate only in the configured namespace
->>>>>>> e97bd946
 
 ### Changed
 - [#8] Ignore incoming dogu resources if their specs did not change
