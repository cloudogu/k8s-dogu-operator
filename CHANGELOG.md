--- conflicted
+++ resolved
@@ -5,8 +5,8 @@
 and this project adheres to [Semantic Versioning](https://semver.org/spec/v2.0.0.html).
 
 ## [Unreleased]
-<<<<<<< HEAD
-=======
+### Fixed
+- [#148] Fix metadata file to use correct key
 
 ## [v3.11.0] - 2025-07-04
 ### Changed
@@ -15,11 +15,9 @@
 ### Added
 - [#255] dogu-name as environment-variable for exporter-sidecar-container
 
->>>>>>> 3a1fe0ce
 ### Fixed
 - [#251] Use dogu name as default pod for command execution. 
   - enable service account creation while export mode is active
-- [#148] Fix metadata file to use correct key
 
 ## [v3.10.0] - 2025-07-02
 ### Added
