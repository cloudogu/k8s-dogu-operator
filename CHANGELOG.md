# k8s-dogu-operator Changelog
All notable changes to this project will be documented in this file.

The format is based on [Keep a Changelog](https://keepachangelog.com/en/1.0.0/),
and this project adheres to [Semantic Versioning](https://semver.org/spec/v2.0.0.html).

## [Unreleased]
<<<<<<< HEAD
### Added
- [#91] Add additional ingress annotations to dogu resource.
=======

## [v0.28.0] - 2023-04-04
>>>>>>> 21702c25
### Changed
- [#89] Add retry mechanism when pulling image metadata to avoid installation/upgrade interrupts if errors occur. 
Moreover, increase the backoff time to 10 minutes when waiting for an exec pod to pull the dogu image.

## [v0.27.0] - 2023-03-27
### Added
- [#87] Support for Split-DNS environments

## [v0.26.1] - 2023-03-03
### Fixed
- [#85] Fix DoS vulnerability by upgrading the k8s controller-runtime (along with `k8s-apply-lib`)

## [v0.26.0] - 2023-02-23
### Added
- The dogu operator can now handle existing private dogu keys.
### Changed
- [#83] Stabilize the dogu registration process.
  - Dogus only will be enabled last in the registration process to prevent faulty states in error cases.
### Fixed
- [#79] Fix a bug where an installation failed if old PVCs stuck with terminating status.

## [v0.25.0] - 2023-02-17
### Added
- [#81] Add optional volume mounts for selfsigned certs of the docker and dogu registries.

## [v0.24.0] - 2023-02-08
### Added
- [#78] Add a no spam filter to process every event thrown by the controller.
### Fixed
- [#76] Fix an issue where an update of a deployment in the dogu upgrade process lead to a resource conflict.

## [v0.23.0] - 2023-02-06
### Added
- [#74] Add init container for dogus with volumes to execute chown on the directories with the specified uid and gid.

## [v0.22.0] - 2023-01-31
### Changed
- [#72] Remove the service environment variables from dogu pods with `enableServiceLinks: false` in the podspec of
  the dogu pods. Cluster-aware dogus are generally discouraged to use service link env vars because of security considerations. Instead, the service DNS names should be used to address these services as described in the [Kubernetes documentation](https://kubernetes.io/docs/concepts/services-networking/service/#dns).
- Update makefiles to version 7.2.0.
- Update ces-build-lib to 1.62.0.

## [v0.21.0] - 2023-01-11
### Changed
- [#70] add/update label for consistent mass deletion of CES K8s resources
  - select any k8s-dogu-operator related resources like this: `kubectl get deploy,pod,dogu,rolebinding,... -l app=ces,app.kubernetes.io/name=k8s-dogu-operator`
  - select all CES components like this: `kubectl get deploy,pod,dogu,rolebinding,... -l app=ces`

## [v0.20.0] - 2023-01-06
### Added
- Added kubernetes client for handling dogu resources of a cluster.
### Fixed
- Accept kind `ces` for ces control service accounts.

## [v0.19.0] - 2022-12-22
### Added
- [#44] Support for expanding dogu volumes. For details see [volume expansion docs](docs/operations/expand_volume_en.md).

## [v0.18.1] - 2022-12-20
### Fixed
- [#66] Fixes dogu upgrade problems of `official/scm` dogus and add a fallback strategy to execute pre-upgrade scripts
  - for a detailed discussion please see the [dogu upgrade docs](docs/operations/dogu_upgrades_en.md).
- Fixes a nil pointer panic when upgrading Dogus without `state` health check

## [v0.18.0] - 2022-12-01
### Added
- [#61] Add the yaml of the Dogu CRD in api package. Other controllers/operators can consume it for e.g. integration
  tests with envtest. The `generate` make target will refresh the yaml.

## [v0.17.0] - 2022-11-24
### Fixed
- [#62] Fix wrong exposed service object key. During the creation of exposed services some wrong object keys are used. 
  Later-on this leads to an error when tried to get these resources.
- [#64] Fix the creation of service annotations by ignoring all irrelevant environment variables and by correctly
  splitting environment variables containing multiple `=`.

## [v0.16.0] - 2022-11-18
### Added
- [#59] Support for extended volume definitions in the `dogu.json`, allowing the creation of kubernetes specific 
  volumes.
- [#59] Support for extended service account definitions in the `dogu.json`, allowing the creation of kubernetes 
  accounts for dogus.

### Removed
- [#59] Mechanism to patch the generated dogu deployment with custom volumes and service account names. These are now
  supported by the `dogu.json` and natively generated into the deployment.

## [v0.15.0] - 2022-11-15
### Changed
- [#55] Refactoring the creation and update of kubernetes dogu resources.
- Extract interfaces and mocks to an internal package, which removes duplicate interfaces and avoids import cycles.

## [v0.14.0] - 2022-11-09
### Added
- [#48] Make dogu registry URL schema configurable.
- [#47] Execute Dogu pre-upgrade scripts in upgrade process. See [dogu upgrades](docs/operations/dogu_upgrades_en.md).
- [#51] Execute Dogu post-upgrade scripts in upgrade process. See [dogu upgrades](docs/operations/dogu_upgrades_en.md).

### Removed
- [#52] Remove cesapp dependency and use cesapp-lib.

## [v0.13.0] - 2022-10-12
### Added
- [#43] Dogu resource has now a support mode, which leads the dogu pods to a freeze but running state.
  This is useful in cases where the dogu is in a restart loop. See [support mode](docs/operations/dogu_support_mode_en.md)
  for more information.

## [v0.12.0] - 2022-09-29
### Added
- [#41] Fire events to the specific dogu resource when installing or deleting a dogu. See 
[event policy](docs/development/event_policy_for_the_operator_en.md) for more information.
- [#40] Support dogu upgrades
  - `k8s-dogu-operator` checks the dogu health and all its dependencies similar to the `cesapp`
  - The current PVC handling ignores any changes for dogu upgrades. This issue will be solved later.
  - for more information about requeueing and internal error handling [the docs on reconciliation](docs/development/reconciliation_en.md)
    provide more insights

### Fixed
- fixes a possible parsing error when the environment variable `LOG_LEVEL` is set but empty

### Changed
- [#41] Update makefiles to version `v7.0.1`.

## [v0.11.0] - 2022-08-29
### Changed
- [#36] Update `cesapp-lib` to version `v0.4.0`
- [#36] Update `k8s-apply-lib` to version `v0.4.0`
- [#36] Changed the loggers for the both libs `cesapp-lib` and `k8s-apply-lib` according to the new logging interface.

## [v0.10.0] - 2022-08-25
### Changed
- [#38] Detect existing PVC when installing a dogu. This allows users to store initial data for dogus before their 
installation. See [documentation](docs/operations/edit_dogu_volume_data_en.md) for more details.
- [#38] Update `ces-build-lib` to version 1.56.0
- [#38] Update `makefiles` to version 6.3.0

## [v0.9.1] - 2022-07-18
### Fixed
- [#34] Fixed a permission issue where the remote registry trys to write to a non-privileged cache dir.

## [v0.9.0] - 2022-07-13
### Added
- [#28] Dogu hardware limit updater responsible to update the deployments of dogus with configured container limits.

### Changed
- [#28] Updated cesapp-lib to version 0.2.0
- [#29] Remove implementation of the remote http dogu registry and instead, reuse the implementation from the cesapp-lib.
- [#31] Split dogu manager in separate components according to it functions (install, update, delete).

## [v0.8.0] - 2022-06-08
### Added
- [#26] Allow the definition of custom Deployment in dogus. In such custom Deployments it is possible
  to define extra volumes,volume mounts, and the used service account for the dogu Deployment.

## [v0.7.0] - 2022-06-07
### Added
- [#6] Installing generic kubernetes resources when installing a dogu. These resources need to be provided by the dogu 
image at the `k8s` folder in the root path (`/k8s`):
  - There are no restriction for namespaced resources.
  - The creation of cluster scoped resources is restricted and also their 
  deletion is not performed automatically as they could be used inside multiple namespaces. 

### Changed
- [#6] Update makefiles to version 6.0.2

## [v0.6.0] - 2022-05-24
### Added
- [#19] Remove service account on dogu deletion.

## [v0.5.0] - 2022-05-23
### Added
- [#20] Detect and write encrypted configuration entries for dogus into the etcd registry when installing a dogu.

## [v0.4.0] - 2022-05-12
### Added
- [#15] Add startup probe based on state at dogu deployment generation
- [#15] Add liveness probe based on tcp port at dogu deployment generation

## [v0.3.1] - 2022-05-12
### Fixed
- [#17] Requeue dogu installation when an error occurs when creating a dependent service account.

## [v0.3.0] - 2022-05-03
### Added
- [#2] Annotation `k8s-dogu-operator.cloudogu.com/ces-services` to Dogu-`Services` containing information of
  related CES services. For more information see [Annotations](/docs/operations/annotations_en.md).
- [#13] The automatic generation of service accounts

### Changed
- [#11] **Breaking Change ahead!** The secret containing the dogu registry data was split and renamed from 
  `dogu-registry-com` to `k8s-dogu-operator-dogu-registry` and `k8s-dogu-operator-docker-registry`.
  It also received the registry endpoint as an additional literal besides username and password. Existing user
  need to delete their old secret and create two new ones. The creation process is described 
  [here](docs/operations/configuring_the_docker_registry_en.md) and
  [here](docs/operations/configuring_the_dogu_registry_en.md).
- [#2] Update makefiles to version 5.0.0

## [v0.2.0] - 2022-04-01
### Added
- [#8] Add the opportunity to process custom dogu descriptors with configmaps
- [#8] Use status field of the dogu resource to identify its state
- [#4] Add functionality to remove dogus
- [#4] Restrict the dogu-operator with rbac resources to operate only in the configured namespace

### Changed
- [#8] Ignore incoming dogu resources if their specs did not change
    - this is likely to happen after status updates where the old and new dogu specs do not differ

## [v0.1.0] - 2022-03-18
### Added
- [#1] initial release<|MERGE_RESOLUTION|>--- conflicted
+++ resolved
@@ -5,15 +5,12 @@
 and this project adheres to [Semantic Versioning](https://semver.org/spec/v2.0.0.html).
 
 ## [Unreleased]
-<<<<<<< HEAD
 ### Added
 - [#91] Add additional ingress annotations to dogu resource.
-=======
 
 ## [v0.28.0] - 2023-04-04
->>>>>>> 21702c25
-### Changed
-- [#89] Add retry mechanism when pulling image metadata to avoid installation/upgrade interrupts if errors occur. 
+### Changed
+- [#89] Add retry mechanism when pulling image metadata to avoid installation/upgrade interrupts if errors occur.  
 Moreover, increase the backoff time to 10 minutes when waiting for an exec pod to pull the dogu image.
 
 ## [v0.27.0] - 2023-03-27
