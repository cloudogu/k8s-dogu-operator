--- conflicted
+++ resolved
@@ -8,15 +8,12 @@
 ### Added
 - [#149] Clarified escaping rules for running the operator locally
   (see [here](docs/development/development_guide_en.md) or [here](.env.template))
-<<<<<<< HEAD
-- [#162] Add start and shutdown handler to refresh the dogu health states.
-=======
 - [#151] Add field `stopped` in Dogu to start or stop the Dogu.
 - [#151] Add new CRD `DoguRestart` to trigger a dogu restart.
   - The reconciler uses the `stopped` field from the Dogu.
 - [#159] Manage Service Accounts provided by components
-
->>>>>>> ded132e7
+- [#162] Add start and shutdown handler to refresh the dogu health states.
+
 ### Changed
 - [#154] Only accept dogu volume sizes in binary format.
 - [#156] Stabilized process when updating the status of the dogu cr.
