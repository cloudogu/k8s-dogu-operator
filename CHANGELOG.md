# k8s-dogu-operator Changelog
All notable changes to this project will be documented in this file.

The format is based on [Keep a Changelog](https://keepachangelog.com/en/1.0.0/),
and this project adheres to [Semantic Versioning](https://semver.org/spec/v2.0.0.html).

## [Unreleased]
<<<<<<< HEAD
### Fixed
- [#171] Fix unnecessary creation of dogu PVCs.

### Changed
- [#171] Only create PVCs for dogus with volumes that need backup.
- Update go version to 1.22
- Update go dependencies
=======
## Fixed
- [#173] Fix start dogu-operator if dogu-cr is in cluster without a deployment
>>>>>>> f02edef9

## [v1.0.1] - 2024-03-22
### Fixed
- [#169] Fix dogu-operator-crd dependency version.

## [v1.0.0] - 2024-03-21

### Attention 
- This release is broken due to an invalid helm dependency version for the `dogu-operator-crd`

### Added
- [#149] Clarified escaping rules for running the operator locally
  (see [here](docs/development/development_guide_en.md) or [here](.env.template))
- [#151] Add field `stopped` in Dogu to start or stop the Dogu.
- [#151] Add new CRD `DoguRestart` to trigger a dogu restart.
  - The reconciler uses the `stopped` field from the Dogu.
- [#159] Manage Service Accounts provided by components
- [#162] Add start and shutdown handler to refresh the dogu health states.
- [#158] Add installed version to dogus status to be able to check the exact state of the dogu.

### Changed
- [#154] Only accept dogu volume sizes in binary format.
- [#156] Stabilized process when updating the status of the dogu cr.

### Fixed
- [#152] The health routine no longer marks a dogu as available if the deployment was scaled to 0.
- [#153] Fix dogu status of restart routine.
- [#167] Select dogu restart resources pro dogu for garbage collection.

## [v0.41.0] - 2024-01-23
### Changed
- Update go dependencies
- Particularly update the k8s-libraries to v0.29.1
- [#141] Improve documentation for running an offline Cloudogu EcoSystem.

## [v0.40.0] - 2024-01-03
### Added
- [#143] Track health on dogu CR

## [v0.39.2] - 2023-12-19
### Fixed
- [#145] Dogu startupProbe timeouts in airgapped environments
### Added
- [#145] Configurable startupProbe timeout

## [v0.39.1] - 2023-12-12
### Fixed
- [#139] Fix missing value for attribute `chownInitImage` in patch templates.

## [v0.39.0] - 2023-12-08
### Added
- [#137] Patch-template for mirroring this operator and its images
### Changed
- [#135] Replace monolithic K8s resource YAML into Helm templates
- Update Makefiles to 9.0.1

## [v0.38.0] - 2023-10-05
### Added
- [#133] Add CRD-Release to Jenkinsfile

### Changed
- [#130] updated go dependencies

### Fixed
- [#130] deprecation warning for argument `logtostderr` in kube-rbac-proxy

### Removed
- [#130] deprecated argument `logtostderr` from kube-rbac-proxy

## [v0.37.0] - 2023-09-15
### Changed
- [#128] Move component-dependencies to helm-annotations

### Removed
- this release cleans up unused code parts that are no longer required: no functionality has been changed

## [v0.36.0] - 2023-09-07
### Added
- [#118] Make implicitly used init container images explicit and configurable
   - this release adds a mandatory ConfigMap `k8s-dogu-operator-additional-images` which contains additionally used images
   - see the [operations docs](docs/operations/installing_operator_into_cluster_en.md) for more information
- [#125] Validate that `metadata.Name` equals simple dogu name in `spec.Name`.

### Fixed
- [#121] Operator cannot recognize multiple changes/required operations at once.
  - Now multiple required operations are detected and after the first operation is done, a requeue is triggered to execute the other ones.
- [#117] Fix waiting for PVC to be resized on "AzureDisk"-storage
  - The conditions "FileSystemResizePending" has to be checked for storage-interfaces (like "AzureDisk") that require a file system expansion before the additional space of an expanded volume is usable by pods.

## [v0.35.1] - 2023-08-31
### Added
- [#119] Add "k8s-etcd" as a dependency to the helm-chart

## [v0.35.0] - 2023-08-14
### Changed
- [#113] Prevent nginx HTTP 413 errors for too small body sizes in SCM-Manager and Jenkins in dogu resource samples
   - A default value of 1 GB per request is now in place
- Update versions for SCM-Manager (2.45.1-1) and Jenkins (2.401.3-1) in the sample dogu resources

### Fixed
- [#115] Fixes conflicts on status update during dogu installation 

## [v0.34.0] - 2023-07-07
### Added
- [#111] Add Helm chart release process to project

### Changed
- [#109] Dogu-volumes without backup (needsBackup: false) are now mounted to an emptyDir-volume.
  Dogu-volumes with backup (needsBackup: true) are mounted to the Dogu-PVC.

## [v0.33.0] - 2023-06-23
### Changed
- [#106] Resource limits (memory, cpu-cores, ephemeral storage) are now read from
  `/config/<dogu>/container_config/<resource-type>_limit` instead of `/config/<dogu>/pod_limit/<resource-type>`.
- [#106] Resource request are now handled separately from limits and can be configured through `/config/<dogu>/container_config/<resource-type>_request`.
- [#106] Defaults for these requests and limits can now be set in the `Configuration`-section of the `dogu.json`.
  These will be used if the key is not configured in the config registry.

### Fixed
- [#108] Failing execs on pods because of missing `VersionedParams`

## [v0.32.0] - 2023-06-21
### Changed
- [#104] Change the pre-upgrade process, so that it doesn't need to create the additional reserved volumes anymore. 
  To do so, we adapted the way of the k8s api (`kubectl cp`) and copied the script directly in the old container 
  by using `tar`. 

## [v0.31.0] - 2023-06-05
### Changed
- [#102] Generate only one loadbalancer service for all dogu exposed ports so that all will be available with the same
  ip. `Nginx ingress` needs additional information to route tcp and udp traffic. The dogu operator creates and updates
  configmaps (`tcp-services` and `udp-services`) for that.

## [v0.30.0] - 2023-05-12
### Added
- [#98] Support for service rewrite mechanism

### Removed
- [#100] Longhorn validation for PVCs

## [v0.29.2] - 2023-04-14
### Fixed
- [#96] Trim "dogus/" suffix only on URL "default" schema
  - this change avoids removing the endpoint suffix for the "index" schema

## [v0.29.1] - 2023-04-11
### Fixed
- [#93] Delete additional ingress annotations if not present on the dogu resource
- [#94] Correct ingress annotation in docs and sample

## [v0.29.0] - 2023-04-06
### Added
- [#91] Add additional ingress annotations to dogu resource. Append those annotations to the dogu's service.

## [v0.28.0] - 2023-04-04
### Changed
- [#89] Add retry mechanism when pulling image metadata to avoid installation/upgrade interrupts if errors occur.  
Moreover, increase the backoff time to 10 minutes when waiting for an exec pod to pull the dogu image.

## [v0.27.0] - 2023-03-27
### Added
- [#87] Support for Split-DNS environments

## [v0.26.1] - 2023-03-03
### Fixed
- [#85] Fix DoS vulnerability by upgrading the k8s controller-runtime (along with `k8s-apply-lib`)

## [v0.26.0] - 2023-02-23
### Added
- The dogu operator can now handle existing private dogu keys.
### Changed
- [#83] Stabilize the dogu registration process.
  - Dogus only will be enabled last in the registration process to prevent faulty states in error cases.
### Fixed
- [#79] Fix a bug where an installation failed if old PVCs stuck with terminating status.

## [v0.25.0] - 2023-02-17
### Added
- [#81] Add optional volume mounts for selfsigned certs of the docker and dogu registries.

## [v0.24.0] - 2023-02-08
### Added
- [#78] Add a no spam filter to process every event thrown by the controller.
### Fixed
- [#76] Fix an issue where an update of a deployment in the dogu upgrade process lead to a resource conflict.

## [v0.23.0] - 2023-02-06
### Added
- [#74] Add init container for dogus with volumes to execute chown on the directories with the specified uid and gid.

## [v0.22.0] - 2023-01-31
### Changed
- [#72] Remove the service environment variables from dogu pods with `enableServiceLinks: false` in the podspec of
  the dogu pods. Cluster-aware dogus are generally discouraged to use service link env vars because of security considerations. Instead, the service DNS names should be used to address these services as described in the [Kubernetes documentation](https://kubernetes.io/docs/concepts/services-networking/service/#dns).
- Update makefiles to version 7.2.0.
- Update ces-build-lib to 1.62.0.

## [v0.21.0] - 2023-01-11
### Changed
- [#70] add/update label for consistent mass deletion of CES K8s resources
  - select any k8s-dogu-operator related resources like this: `kubectl get deploy,pod,dogu,rolebinding,... -l app=ces,app.kubernetes.io/name=k8s-dogu-operator`
  - select all CES components like this: `kubectl get deploy,pod,dogu,rolebinding,... -l app=ces`

## [v0.20.0] - 2023-01-06
### Added
- Added kubernetes client for handling dogu resources of a cluster.
### Fixed
- Accept kind `ces` for ces control service accounts.

## [v0.19.0] - 2022-12-22
### Added
- [#44] Support for expanding dogu volumes. For details see [volume expansion docs](docs/operations/expand_volume_en.md).

## [v0.18.1] - 2022-12-20
### Fixed
- [#66] Fixes dogu upgrade problems of `official/scm` dogus and add a fallback strategy to execute pre-upgrade scripts
  - for a detailed discussion please see the [dogu upgrade docs](docs/operations/dogu_upgrades_en.md).
- Fixes a nil pointer panic when upgrading Dogus without `state` health check

## [v0.18.0] - 2022-12-01
### Added
- [#61] Add the yaml of the Dogu CRD in api package. Other controllers/operators can consume it for e.g. integration
  tests with envtest. The `generate` make target will refresh the yaml.

## [v0.17.0] - 2022-11-24
### Fixed
- [#62] Fix wrong exposed service object key. During the creation of exposed services some wrong object keys are used. 
  Later-on this leads to an error when tried to get these resources.
- [#64] Fix the creation of service annotations by ignoring all irrelevant environment variables and by correctly
  splitting environment variables containing multiple `=`.

## [v0.16.0] - 2022-11-18
### Added
- [#59] Support for extended volume definitions in the `dogu.json`, allowing the creation of kubernetes specific 
  volumes.
- [#59] Support for extended service account definitions in the `dogu.json`, allowing the creation of kubernetes 
  accounts for dogus.

### Removed
- [#59] Mechanism to patch the generated dogu deployment with custom volumes and service account names. These are now
  supported by the `dogu.json` and natively generated into the deployment.

## [v0.15.0] - 2022-11-15
### Changed
- [#55] Refactoring the creation and update of kubernetes dogu resources.
- Extract interfaces and mocks to an internal package, which removes duplicate interfaces and avoids import cycles.

## [v0.14.0] - 2022-11-09
### Added
- [#48] Make dogu registry URL schema configurable.
- [#47] Execute Dogu pre-upgrade scripts in upgrade process. See [dogu upgrades](docs/operations/dogu_upgrades_en.md).
- [#51] Execute Dogu post-upgrade scripts in upgrade process. See [dogu upgrades](docs/operations/dogu_upgrades_en.md).

### Removed
- [#52] Remove cesapp dependency and use cesapp-lib.

## [v0.13.0] - 2022-10-12
### Added
- [#43] Dogu resource has now a support mode, which leads the dogu pods to a freeze but running state.
  This is useful in cases where the dogu is in a restart loop. See [support mode](docs/operations/dogu_support_mode_en.md)
  for more information.

## [v0.12.0] - 2022-09-29
### Added
- [#41] Fire events to the specific dogu resource when installing or deleting a dogu. See 
[event policy](docs/development/event_policy_for_the_operator_en.md) for more information.
- [#40] Support dogu upgrades
  - `k8s-dogu-operator` checks the dogu health and all its dependencies similar to the `cesapp`
  - The current PVC handling ignores any changes for dogu upgrades. This issue will be solved later.
  - for more information about requeueing and internal error handling [the docs on reconciliation](docs/development/reconciliation_en.md)
    provide more insights

### Fixed
- fixes a possible parsing error when the environment variable `LOG_LEVEL` is set but empty

### Changed
- [#41] Update makefiles to version `v7.0.1`.

## [v0.11.0] - 2022-08-29
### Changed
- [#36] Update `cesapp-lib` to version `v0.4.0`
- [#36] Update `k8s-apply-lib` to version `v0.4.0`
- [#36] Changed the loggers for the both libs `cesapp-lib` and `k8s-apply-lib` according to the new logging interface.

## [v0.10.0] - 2022-08-25
### Changed
- [#38] Detect existing PVC when installing a dogu. This allows users to store initial data for dogus before their 
installation. See [documentation](docs/operations/edit_dogu_volume_data_en.md) for more details.
- [#38] Update `ces-build-lib` to version 1.56.0
- [#38] Update `makefiles` to version 6.3.0

## [v0.9.1] - 2022-07-18
### Fixed
- [#34] Fixed a permission issue where the remote registry trys to write to a non-privileged cache dir.

## [v0.9.0] - 2022-07-13
### Added
- [#28] Dogu hardware limit updater responsible to update the deployments of dogus with configured container limits.

### Changed
- [#28] Updated cesapp-lib to version 0.2.0
- [#29] Remove implementation of the remote http dogu registry and instead, reuse the implementation from the cesapp-lib.
- [#31] Split dogu manager in separate components according to it functions (install, update, delete).

## [v0.8.0] - 2022-06-08
### Added
- [#26] Allow the definition of custom Deployment in dogus. In such custom Deployments it is possible
  to define extra volumes,volume mounts, and the used service account for the dogu Deployment.

## [v0.7.0] - 2022-06-07
### Added
- [#6] Installing generic kubernetes resources when installing a dogu. These resources need to be provided by the dogu 
image at the `k8s` folder in the root path (`/k8s`):
  - There are no restriction for namespaced resources.
  - The creation of cluster scoped resources is restricted and also their 
  deletion is not performed automatically as they could be used inside multiple namespaces. 

### Changed
- [#6] Update makefiles to version 6.0.2

## [v0.6.0] - 2022-05-24
### Added
- [#19] Remove service account on dogu deletion.

## [v0.5.0] - 2022-05-23
### Added
- [#20] Detect and write encrypted configuration entries for dogus into the etcd registry when installing a dogu.

## [v0.4.0] - 2022-05-12
### Added
- [#15] Add startup probe based on state at dogu deployment generation
- [#15] Add liveness probe based on tcp port at dogu deployment generation

## [v0.3.1] - 2022-05-12
### Fixed
- [#17] Requeue dogu installation when an error occurs when creating a dependent service account.

## [v0.3.0] - 2022-05-03
### Added
- [#2] Annotation `k8s-dogu-operator.cloudogu.com/ces-services` to Dogu-`Services` containing information of
  related CES services. For more information see [Annotations](/docs/operations/annotations_en.md).
- [#13] The automatic generation of service accounts

### Changed
- [#11] **Breaking Change ahead!** The secret containing the dogu registry data was split and renamed from 
  `dogu-registry-com` to `k8s-dogu-operator-dogu-registry` and `k8s-dogu-operator-docker-registry`.
  It also received the registry endpoint as an additional literal besides username and password. Existing user
  need to delete their old secret and create two new ones. The creation process is described 
  [here](docs/operations/configuring_the_docker_registry_en.md) and
  [here](docs/operations/configuring_the_dogu_registry_en.md).
- [#2] Update makefiles to version 5.0.0

## [v0.2.0] - 2022-04-01
### Added
- [#8] Add the opportunity to process custom dogu descriptors with configmaps
- [#8] Use status field of the dogu resource to identify its state
- [#4] Add functionality to remove dogus
- [#4] Restrict the dogu-operator with rbac resources to operate only in the configured namespace

### Changed
- [#8] Ignore incoming dogu resources if their specs did not change
    - this is likely to happen after status updates where the old and new dogu specs do not differ

## [v0.1.0] - 2022-03-18
### Added
- [#1] initial release<|MERGE_RESOLUTION|>--- conflicted
+++ resolved
@@ -5,18 +5,14 @@
 and this project adheres to [Semantic Versioning](https://semver.org/spec/v2.0.0.html).
 
 ## [Unreleased]
-<<<<<<< HEAD
 ### Fixed
 - [#171] Fix unnecessary creation of dogu PVCs.
+- [#173] Fix start dogu-operator if dogu-cr is in cluster without a deployment
 
 ### Changed
 - [#171] Only create PVCs for dogus with volumes that need backup.
 - Update go version to 1.22
 - Update go dependencies
-=======
-## Fixed
-- [#173] Fix start dogu-operator if dogu-cr is in cluster without a deployment
->>>>>>> f02edef9
 
 ## [v1.0.1] - 2024-03-22
 ### Fixed
