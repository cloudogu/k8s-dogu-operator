# k8s-dogu-operator Changelog
All notable changes to this project will be documented in this file.

The format is based on [Keep a Changelog](https://keepachangelog.com/en/1.0.0/),
and this project adheres to [Semantic Versioning](https://semver.org/spec/v2.0.0.html).

## [Unreleased]
### Added
- [#149] Clarified escaping rules for running the operator locally
  (see [here](docs/development/development_guide_en.md) or [here](.env.template))
<<<<<<< HEAD
- [#159] Manage Service Accounts provided by components

### Changed
- [#154] Only accept dogu volume sizes in binary format.
- [#156] Stabilized process when updating the status of the dogu cr.

=======
- [#151] Add field `stopped` in Dogu to start or stop the Dogu.
- [#151] Add new CRD `DoguRestart` to trigger a dogu restart.
  - The reconciler uses the `stopped` field from the Dogu.
### Changed
- [#154] Only accept dogu volume sizes in binary format.
- [#156] Stabilized process when updating the status of the dogu cr.
>>>>>>> 7553de1d
### Fixed
- [#152] The health routine no longer marks a dogu as available if the deployment was scaled to 0.

## [v0.41.0] - 2024-01-23
### Changed
- Update go dependencies
- Particularly update the k8s-libraries to v0.29.1
- [#141] Improve documentation for running an offline Cloudogu EcoSystem.

## [v0.40.0] - 2024-01-03
### Added
- [#143] Track health on dogu CR

## [v0.39.2] - 2023-12-19
### Fixed
- [#145] Dogu startupProbe timeouts in airgapped environments
### Added
- [#145] Configurable startupProbe timeout

## [v0.39.1] - 2023-12-12
### Fixed
- [#139] Fix missing value for attribute `chownInitImage` in patch templates.

## [v0.39.0] - 2023-12-08
### Added
- [#137] Patch-template for mirroring this operator and its images
### Changed
- [#135] Replace monolithic K8s resource YAML into Helm templates
- Update Makefiles to 9.0.1

## [v0.38.0] - 2023-10-05
### Added
- [#133] Add CRD-Release to Jenkinsfile

### Changed
- [#130] updated go dependencies

### Fixed
- [#130] deprecation warning for argument `logtostderr` in kube-rbac-proxy

### Removed
- [#130] deprecated argument `logtostderr` from kube-rbac-proxy

## [v0.37.0] - 2023-09-15
### Changed
- [#128] Move component-dependencies to helm-annotations

### Removed
- this release cleans up unused code parts that are no longer required: no functionality has been changed

## [v0.36.0] - 2023-09-07
### Added
- [#118] Make implicitly used init container images explicit and configurable
   - this release adds a mandatory ConfigMap `k8s-dogu-operator-additional-images` which contains additionally used images
   - see the [operations docs](docs/operations/installing_operator_into_cluster_en.md) for more information
- [#125] Validate that `metadata.Name` equals simple dogu name in `spec.Name`.

### Fixed
- [#121] Operator cannot recognize multiple changes/required operations at once.
  - Now multiple required operations are detected and after the first operation is done, a requeue is triggered to execute the other ones.
- [#117] Fix waiting for PVC to be resized on "AzureDisk"-storage
  - The conditions "FileSystemResizePending" has to be checked for storage-interfaces (like "AzureDisk") that require a file system expansion before the additional space of an expanded volume is usable by pods.

## [v0.35.1] - 2023-08-31
### Added
- [#119] Add "k8s-etcd" as a dependency to the helm-chart

## [v0.35.0] - 2023-08-14
### Changed
- [#113] Prevent nginx HTTP 413 errors for too small body sizes in SCM-Manager and Jenkins in dogu resource samples
   - A default value of 1 GB per request is now in place
- Update versions for SCM-Manager (2.45.1-1) and Jenkins (2.401.3-1) in the sample dogu resources

### Fixed
- [#115] Fixes conflicts on status update during dogu installation 

## [v0.34.0] - 2023-07-07
### Added
- [#111] Add Helm chart release process to project

### Changed
- [#109] Dogu-volumes without backup (needsBackup: false) are now mounted to an emptyDir-volume.
  Dogu-volumes with backup (needsBackup: true) are mounted to the Dogu-PVC.

## [v0.33.0] - 2023-06-23
### Changed
- [#106] Resource limits (memory, cpu-cores, ephemeral storage) are now read from
  `/config/<dogu>/container_config/<resource-type>_limit` instead of `/config/<dogu>/pod_limit/<resource-type>`.
- [#106] Resource request are now handled separately from limits and can be configured through `/config/<dogu>/container_config/<resource-type>_request`.
- [#106] Defaults for these requests and limits can now be set in the `Configuration`-section of the `dogu.json`.
  These will be used if the key is not configured in the config registry.

### Fixed
- [#108] Failing execs on pods because of missing `VersionedParams`

## [v0.32.0] - 2023-06-21
### Changed
- [#104] Change the pre-upgrade process, so that it doesn't need to create the additional reserved volumes anymore. 
  To do so, we adapted the way of the k8s api (`kubectl cp`) and copied the script directly in the old container 
  by using `tar`. 

## [v0.31.0] - 2023-06-05
### Changed
- [#102] Generate only one loadbalancer service for all dogu exposed ports so that all will be available with the same
  ip. `Nginx ingress` needs additional information to route tcp and udp traffic. The dogu operator creates and updates
  configmaps (`tcp-services` and `udp-services`) for that.

## [v0.30.0] - 2023-05-12
### Added
- [#98] Support for service rewrite mechanism

### Removed
- [#100] Longhorn validation for PVCs

## [v0.29.2] - 2023-04-14
### Fixed
- [#96] Trim "dogus/" suffix only on URL "default" schema
  - this change avoids removing the endpoint suffix for the "index" schema

## [v0.29.1] - 2023-04-11
### Fixed
- [#93] Delete additional ingress annotations if not present on the dogu resource
- [#94] Correct ingress annotation in docs and sample

## [v0.29.0] - 2023-04-06
### Added
- [#91] Add additional ingress annotations to dogu resource. Append those annotations to the dogu's service.

## [v0.28.0] - 2023-04-04
### Changed
- [#89] Add retry mechanism when pulling image metadata to avoid installation/upgrade interrupts if errors occur.  
Moreover, increase the backoff time to 10 minutes when waiting for an exec pod to pull the dogu image.

## [v0.27.0] - 2023-03-27
### Added
- [#87] Support for Split-DNS environments

## [v0.26.1] - 2023-03-03
### Fixed
- [#85] Fix DoS vulnerability by upgrading the k8s controller-runtime (along with `k8s-apply-lib`)

## [v0.26.0] - 2023-02-23
### Added
- The dogu operator can now handle existing private dogu keys.
### Changed
- [#83] Stabilize the dogu registration process.
  - Dogus only will be enabled last in the registration process to prevent faulty states in error cases.
### Fixed
- [#79] Fix a bug where an installation failed if old PVCs stuck with terminating status.

## [v0.25.0] - 2023-02-17
### Added
- [#81] Add optional volume mounts for selfsigned certs of the docker and dogu registries.

## [v0.24.0] - 2023-02-08
### Added
- [#78] Add a no spam filter to process every event thrown by the controller.
### Fixed
- [#76] Fix an issue where an update of a deployment in the dogu upgrade process lead to a resource conflict.

## [v0.23.0] - 2023-02-06
### Added
- [#74] Add init container for dogus with volumes to execute chown on the directories with the specified uid and gid.

## [v0.22.0] - 2023-01-31
### Changed
- [#72] Remove the service environment variables from dogu pods with `enableServiceLinks: false` in the podspec of
  the dogu pods. Cluster-aware dogus are generally discouraged to use service link env vars because of security considerations. Instead, the service DNS names should be used to address these services as described in the [Kubernetes documentation](https://kubernetes.io/docs/concepts/services-networking/service/#dns).
- Update makefiles to version 7.2.0.
- Update ces-build-lib to 1.62.0.

## [v0.21.0] - 2023-01-11
### Changed
- [#70] add/update label for consistent mass deletion of CES K8s resources
  - select any k8s-dogu-operator related resources like this: `kubectl get deploy,pod,dogu,rolebinding,... -l app=ces,app.kubernetes.io/name=k8s-dogu-operator`
  - select all CES components like this: `kubectl get deploy,pod,dogu,rolebinding,... -l app=ces`

## [v0.20.0] - 2023-01-06
### Added
- Added kubernetes client for handling dogu resources of a cluster.
### Fixed
- Accept kind `ces` for ces control service accounts.

## [v0.19.0] - 2022-12-22
### Added
- [#44] Support for expanding dogu volumes. For details see [volume expansion docs](docs/operations/expand_volume_en.md).

## [v0.18.1] - 2022-12-20
### Fixed
- [#66] Fixes dogu upgrade problems of `official/scm` dogus and add a fallback strategy to execute pre-upgrade scripts
  - for a detailed discussion please see the [dogu upgrade docs](docs/operations/dogu_upgrades_en.md).
- Fixes a nil pointer panic when upgrading Dogus without `state` health check

## [v0.18.0] - 2022-12-01
### Added
- [#61] Add the yaml of the Dogu CRD in api package. Other controllers/operators can consume it for e.g. integration
  tests with envtest. The `generate` make target will refresh the yaml.

## [v0.17.0] - 2022-11-24
### Fixed
- [#62] Fix wrong exposed service object key. During the creation of exposed services some wrong object keys are used. 
  Later-on this leads to an error when tried to get these resources.
- [#64] Fix the creation of service annotations by ignoring all irrelevant environment variables and by correctly
  splitting environment variables containing multiple `=`.

## [v0.16.0] - 2022-11-18
### Added
- [#59] Support for extended volume definitions in the `dogu.json`, allowing the creation of kubernetes specific 
  volumes.
- [#59] Support for extended service account definitions in the `dogu.json`, allowing the creation of kubernetes 
  accounts for dogus.

### Removed
- [#59] Mechanism to patch the generated dogu deployment with custom volumes and service account names. These are now
  supported by the `dogu.json` and natively generated into the deployment.

## [v0.15.0] - 2022-11-15
### Changed
- [#55] Refactoring the creation and update of kubernetes dogu resources.
- Extract interfaces and mocks to an internal package, which removes duplicate interfaces and avoids import cycles.

## [v0.14.0] - 2022-11-09
### Added
- [#48] Make dogu registry URL schema configurable.
- [#47] Execute Dogu pre-upgrade scripts in upgrade process. See [dogu upgrades](docs/operations/dogu_upgrades_en.md).
- [#51] Execute Dogu post-upgrade scripts in upgrade process. See [dogu upgrades](docs/operations/dogu_upgrades_en.md).

### Removed
- [#52] Remove cesapp dependency and use cesapp-lib.

## [v0.13.0] - 2022-10-12
### Added
- [#43] Dogu resource has now a support mode, which leads the dogu pods to a freeze but running state.
  This is useful in cases where the dogu is in a restart loop. See [support mode](docs/operations/dogu_support_mode_en.md)
  for more information.

## [v0.12.0] - 2022-09-29
### Added
- [#41] Fire events to the specific dogu resource when installing or deleting a dogu. See 
[event policy](docs/development/event_policy_for_the_operator_en.md) for more information.
- [#40] Support dogu upgrades
  - `k8s-dogu-operator` checks the dogu health and all its dependencies similar to the `cesapp`
  - The current PVC handling ignores any changes for dogu upgrades. This issue will be solved later.
  - for more information about requeueing and internal error handling [the docs on reconciliation](docs/development/reconciliation_en.md)
    provide more insights

### Fixed
- fixes a possible parsing error when the environment variable `LOG_LEVEL` is set but empty

### Changed
- [#41] Update makefiles to version `v7.0.1`.

## [v0.11.0] - 2022-08-29
### Changed
- [#36] Update `cesapp-lib` to version `v0.4.0`
- [#36] Update `k8s-apply-lib` to version `v0.4.0`
- [#36] Changed the loggers for the both libs `cesapp-lib` and `k8s-apply-lib` according to the new logging interface.

## [v0.10.0] - 2022-08-25
### Changed
- [#38] Detect existing PVC when installing a dogu. This allows users to store initial data for dogus before their 
installation. See [documentation](docs/operations/edit_dogu_volume_data_en.md) for more details.
- [#38] Update `ces-build-lib` to version 1.56.0
- [#38] Update `makefiles` to version 6.3.0

## [v0.9.1] - 2022-07-18
### Fixed
- [#34] Fixed a permission issue where the remote registry trys to write to a non-privileged cache dir.

## [v0.9.0] - 2022-07-13
### Added
- [#28] Dogu hardware limit updater responsible to update the deployments of dogus with configured container limits.

### Changed
- [#28] Updated cesapp-lib to version 0.2.0
- [#29] Remove implementation of the remote http dogu registry and instead, reuse the implementation from the cesapp-lib.
- [#31] Split dogu manager in separate components according to it functions (install, update, delete).

## [v0.8.0] - 2022-06-08
### Added
- [#26] Allow the definition of custom Deployment in dogus. In such custom Deployments it is possible
  to define extra volumes,volume mounts, and the used service account for the dogu Deployment.

## [v0.7.0] - 2022-06-07
### Added
- [#6] Installing generic kubernetes resources when installing a dogu. These resources need to be provided by the dogu 
image at the `k8s` folder in the root path (`/k8s`):
  - There are no restriction for namespaced resources.
  - The creation of cluster scoped resources is restricted and also their 
  deletion is not performed automatically as they could be used inside multiple namespaces. 

### Changed
- [#6] Update makefiles to version 6.0.2

## [v0.6.0] - 2022-05-24
### Added
- [#19] Remove service account on dogu deletion.

## [v0.5.0] - 2022-05-23
### Added
- [#20] Detect and write encrypted configuration entries for dogus into the etcd registry when installing a dogu.

## [v0.4.0] - 2022-05-12
### Added
- [#15] Add startup probe based on state at dogu deployment generation
- [#15] Add liveness probe based on tcp port at dogu deployment generation

## [v0.3.1] - 2022-05-12
### Fixed
- [#17] Requeue dogu installation when an error occurs when creating a dependent service account.

## [v0.3.0] - 2022-05-03
### Added
- [#2] Annotation `k8s-dogu-operator.cloudogu.com/ces-services` to Dogu-`Services` containing information of
  related CES services. For more information see [Annotations](/docs/operations/annotations_en.md).
- [#13] The automatic generation of service accounts

### Changed
- [#11] **Breaking Change ahead!** The secret containing the dogu registry data was split and renamed from 
  `dogu-registry-com` to `k8s-dogu-operator-dogu-registry` and `k8s-dogu-operator-docker-registry`.
  It also received the registry endpoint as an additional literal besides username and password. Existing user
  need to delete their old secret and create two new ones. The creation process is described 
  [here](docs/operations/configuring_the_docker_registry_en.md) and
  [here](docs/operations/configuring_the_dogu_registry_en.md).
- [#2] Update makefiles to version 5.0.0

## [v0.2.0] - 2022-04-01
### Added
- [#8] Add the opportunity to process custom dogu descriptors with configmaps
- [#8] Use status field of the dogu resource to identify its state
- [#4] Add functionality to remove dogus
- [#4] Restrict the dogu-operator with rbac resources to operate only in the configured namespace

### Changed
- [#8] Ignore incoming dogu resources if their specs did not change
    - this is likely to happen after status updates where the old and new dogu specs do not differ

## [v0.1.0] - 2022-03-18
### Added
- [#1] initial release<|MERGE_RESOLUTION|>--- conflicted
+++ resolved
@@ -8,21 +8,15 @@
 ### Added
 - [#149] Clarified escaping rules for running the operator locally
   (see [here](docs/development/development_guide_en.md) or [here](.env.template))
-<<<<<<< HEAD
-- [#159] Manage Service Accounts provided by components
-
-### Changed
-- [#154] Only accept dogu volume sizes in binary format.
-- [#156] Stabilized process when updating the status of the dogu cr.
-
-=======
 - [#151] Add field `stopped` in Dogu to start or stop the Dogu.
 - [#151] Add new CRD `DoguRestart` to trigger a dogu restart.
   - The reconciler uses the `stopped` field from the Dogu.
+- [#159] Manage Service Accounts provided by components
+
 ### Changed
 - [#154] Only accept dogu volume sizes in binary format.
 - [#156] Stabilized process when updating the status of the dogu cr.
->>>>>>> 7553de1d
+
 ### Fixed
 - [#152] The health routine no longer marks a dogu as available if the deployment was scaled to 0.
 
