# k8s-dogu-operator Changelog
All notable changes to this project will be documented in this file.

The format is based on [Keep a Changelog](https://keepachangelog.com/en/1.0.0/),
and this project adheres to [Semantic Versioning](https://semver.org/spec/v2.0.0.html).

## [Unreleased]

<<<<<<< HEAD
### Added
- [#148] Metadata Mapping for log level

## [v3.6.0] - 2025-05-22
=======
## [v3.9.0] - 2025-06-25
### Added
- [#247] Implemented status field `dataVolumeSize` and the condition `meetsMinVolumeSize`. These fields will be updated on the operator start and every volume provisioning.

## [v3.8.2] - 2025-06-12
### Fixed
- [#248] Use correct user and group ids for the `additionalMounts` Init-Container.
  - Note that UIDs/GIDs need to be uniform for all dogu volumes, otherwise this feature may not work as expected
- [#248] update to image cloudogu/dogu-additional-mounts-init:0.1.2, so that user and group ids are set correctly.

## [v3.8.1] - 2025-06-12

- Release fehlgeschlagen
>>>>>>> 845f9a4d

## [v3.8.0] - 2025-06-05
### Added
- [#240] Init-Container creation for `additionalMounts` from the Dogu-CRD.
  The dogu-operator now supports mounting configmaps or secrets in dogus with the `dogu-additional-mounts-init` container.
  - If only the `additionalMounts` change and there is no dogu upgrade, the dogu.json used for this process is fetched from the local dogu registry.
  - Thus, you can add a new volume while developing a dogu and test the `addtionalMounts`.
  - On dogu upgrades the routine will always use the new dogu descriptor from remote.

## [v3.7.0] - 2025-06-04
### Fixed
- [#245] Check Replica count instead of readiness status at Dogu startup to prevent blocking operator when a Dogu cannot be started

## [v3.6.0] - 2025-05-22
### Changed
- [#239] Extracted Dogu-CRD, Dogurestart-CRD and associated clients to own [repository](https://github.com/cloudogu/k8s-dogu-lib)
- [#242] Prevent decreasing volume size
- [#242] Update to dogu resource with new minimal volume size field

## [v3.5.1] - 2025-05-02
### Changed
- [#236] Set sensible resource requests and limits
- [#237] Set resource requests and limits in all containers of dogu, including init container

### Fixed
- A bug where the operator would not register the new dogu version on upgrade.

## [v3.5.0] - 2025-04-02
### Fixed
- [#210] A bug where the operator tried to create a service account for example CAS when it was not healthy.
This occurred in situations where the producer dogu got upgraded and immediately after that an installation with a service account create for that dogu happened.

## [v3.4.0] - 2025-03-31
### Added
- [#234] Add additional print columns and aliases to CRDs

## [v3.3.0] - 2025-03-24
## Added
- [#231] Export-Mode on Dogu-CR
  - This change adds an additional exporter-sidecar container to the pod of the dogu if the exportMode of a dogu is active

## Changed
- [#231] Update to go v1.24.1
- [#231] Update dogu operator CRD to 2.5.0

## [v3.2.1] - 2025-01-28
## Removed
- [#227] Remove allowPrivilegeEscalation flag

## [v3.2.0] - 2025-01-27
### Added
- [#225] Proxy support for the container and dogu registry. The proxy will be used from the secret `ces-proxy` which will be created by the setup or the blueprint controller.
- [#222] Functionality to set security-specific fields in Dogu descriptors and CRs.
  - These will be used to generate a security context for the deployment.

## [v3.1.1] - 2024-12-19
### Fixed 
- [#223] Removed unnecessary rbac proxy to fix CVE-2024-45337

## [v3.1.0] - 2024-12-16
### Added
- [#218] Missing RBACs for events
- [#216] Annotation for exposed ports

### Removed
- [#218] Leader-election. It is not necessary as we do not scale for now.
- [#216] Exposing services

### Fixed
- [#218] Problem with missing RBACs for events

## [v3.0.3] - 2024-12-12
### Added
- [#215] Create network policies for all dogus and their component-dependencies
- [#208] Disable default service-account auto-mounting for dogus
- [#208] Disable service-account token auto-mounting for exec-pods

## [v3.0.2] - 2024-12-05
### Added
- [#212] NetworkPolicy to deny all ingress traffic to this operator
 
### Changed
- [#204] fetch dogu descriptors with retry

### Added
- [#211] Create network policies for all dogus and their dogu-dependencies

## [v3.0.1] - 2024-10-29
### Fixed
- [#205] Use correct apiVersion `v1` in component patch template.

## [v3.0.0] - 2024-10-28
### Changed
- [#201] **Breaking**: The name of secret containing the container registry configurations changed from `k8s-dogu-operator-docker-registry` to `ces-container-registries`.
Use this secret and instead of mounting this as an environment variable the dogu-operator mount it as a file `/tmp/.docker/config.json`.
Add the environment variable `DOCKER_CONFIG` so that crane can use the configuration as default.

## [v2.3.0] - 2024-10-24
### Changed
- [#200] Restrict RBAC permissions as much as possible

## [v2.2.1] - 2024-10-18
### Changed
- [#198] Change go module to v2
- [#198] Change dogu api to v2
- [#198] Change mocks to be inpackage and testonly
- [#198] Change go version to 1.23.2
- [#198] Change makefile version to 9.3.1

## [v2.2.0] - 2024-09-25
### Changed
- [#196] Update k8s-registry-lib to v0.4.1

### Fixed
- [#192] Add missing clientSet-dependency to ManagerSet
    - This fixes a bug when removing component service-accounts
- [#190] Fix a bug where the dogu operator could not install dogus with optional dependencies because the old etcd not found error was used in dependency validation instead of the k8s not found error.

## [v2.1.0] - 2024-09-18
### Changed
- Relicense to AGPL-3.0-only

## [v2.0.1] - 2024-08-08
### Fixed
- [#187] Fix dependency for k8s-dogu-operator-crd in helm-chart
  - Now depends on `k8s-dogu-operator-crd:2.x.x-0` 

## [v2.0.0] - 2024-08-08
**Breaking Change ahead**
### Removed
- [#184] Remove support for internal ETCD

### Changed
- [#184] Add k8s-registry lib in version 0.2.2 to use config maps for configuration instead of the etcd.
  - This change requires all other installed dogus to use doguctl >= v0.12.1

## [v1.2.0] - 2024-06-12
### Added
- [#181] Handle dogu health states with a config map and provide dogus the volume mounts

### Changed
- [#182] Update dogu upgrade docs not to use doguctl state for handling upgrades

## [v1.1.0] - 2024-05-29
### Fixed
- [#171] Fix unnecessary creation of dogu PVCs.
- [#173] Fix start dogu-operator if dogu-cr is in cluster without a deployment

### Changed
- [#171] Only create PVCs for dogus with volumes that need backup.
- Update go version to 1.22
- Update go dependencies
- [#174] Use ConfigMaps in parallel to ETCD for the local dogu registry
- [#176] Add environment variable `ECOSYSTEM_MULTINODE` to identify if dogu is running in multinode.
- [#179] Use local dogu registry from k8s-registry-lib

## [v1.0.1] - 2024-03-22
### Fixed
- [#169] Fix dogu-operator-crd dependency version.

## [v1.0.0] - 2024-03-21

### Attention 
- This release is broken due to an invalid helm dependency version for the `dogu-operator-crd`

### Added
- [#149] Clarified escaping rules for running the operator locally
  (see [here](docs/development/development_guide_en.md) or [here](.env.template))
- [#151] Add field `stopped` in Dogu to start or stop the Dogu.
- [#151] Add new CRD `DoguRestart` to trigger a dogu restart.
  - The reconciler uses the `stopped` field from the Dogu.
- [#159] Manage Service Accounts provided by components
- [#162] Add start and shutdown handler to refresh the dogu health states.
- [#158] Add installed version to dogus status to be able to check the exact state of the dogu.

### Changed
- [#154] Only accept dogu volume sizes in binary format.
- [#156] Stabilized process when updating the status of the dogu cr.

### Fixed
- [#152] The health routine no longer marks a dogu as available if the deployment was scaled to 0.
- [#153] Fix dogu status of restart routine.
- [#167] Select dogu restart resources pro dogu for garbage collection.

## [v0.41.0] - 2024-01-23
### Changed
- Update go dependencies
- Particularly update the k8s-libraries to v0.29.1
- [#141] Improve documentation for running an offline Cloudogu EcoSystem.

## [v0.40.0] - 2024-01-03
### Added
- [#143] Track health on dogu CR

## [v0.39.2] - 2023-12-19
### Fixed
- [#145] Dogu startupProbe timeouts in airgapped environments
### Added
- [#145] Configurable startupProbe timeout

## [v0.39.1] - 2023-12-12
### Fixed
- [#139] Fix missing value for attribute `chownInitImage` in patch templates.

## [v0.39.0] - 2023-12-08
### Added
- [#137] Patch-template for mirroring this operator and its images
### Changed
- [#135] Replace monolithic K8s resource YAML into Helm templates
- Update Makefiles to 9.0.1

## [v0.38.0] - 2023-10-05
### Added
- [#133] Add CRD-Release to Jenkinsfile

### Changed
- [#130] updated go dependencies

### Fixed
- [#130] deprecation warning for argument `logtostderr` in kube-rbac-proxy

### Removed
- [#130] deprecated argument `logtostderr` from kube-rbac-proxy

## [v0.37.0] - 2023-09-15
### Changed
- [#128] Move component-dependencies to helm-annotations

### Removed
- this release cleans up unused code parts that are no longer required: no functionality has been changed

## [v0.36.0] - 2023-09-07
### Added
- [#118] Make implicitly used init container images explicit and configurable
   - this release adds a mandatory ConfigMap `k8s-dogu-operator-additional-images` which contains additionally used images
   - see the [operations docs](docs/operations/installing_operator_into_cluster_en.md) for more information
- [#125] Validate that `metadata.Name` equals simple dogu name in `spec.Name`.

### Fixed
- [#121] Operator cannot recognize multiple changes/required operations at once.
  - Now multiple required operations are detected and after the first operation is done, a requeue is triggered to execute the other ones.
- [#117] Fix waiting for PVC to be resized on "AzureDisk"-storage
  - The conditions "FileSystemResizePending" has to be checked for storage-interfaces (like "AzureDisk") that require a file system expansion before the additional space of an expanded volume is usable by pods.

## [v0.35.1] - 2023-08-31
### Added
- [#119] Add "k8s-etcd" as a dependency to the helm-chart

## [v0.35.0] - 2023-08-14
### Changed
- [#113] Prevent nginx HTTP 413 errors for too small body sizes in SCM-Manager and Jenkins in dogu resource samples
   - A default value of 1 GB per request is now in place
- Update versions for SCM-Manager (2.45.1-1) and Jenkins (2.401.3-1) in the sample dogu resources

### Fixed
- [#115] Fixes conflicts on status update during dogu installation 

## [v0.34.0] - 2023-07-07
### Added
- [#111] Add Helm chart release process to project

### Changed
- [#109] Dogu-volumes without backup (needsBackup: false) are now mounted to an emptyDir-volume.
  Dogu-volumes with backup (needsBackup: true) are mounted to the Dogu-PVC.

## [v0.33.0] - 2023-06-23
### Changed
- [#106] Resource limits (memory, cpu-cores, ephemeral storage) are now read from
  `/config/<dogu>/container_config/<resource-type>_limit` instead of `/config/<dogu>/pod_limit/<resource-type>`.
- [#106] Resource request are now handled separately from limits and can be configured through `/config/<dogu>/container_config/<resource-type>_request`.
- [#106] Defaults for these requests and limits can now be set in the `Configuration`-section of the `dogu.json`.
  These will be used if the key is not configured in the config registry.

### Fixed
- [#108] Failing execs on pods because of missing `VersionedParams`

## [v0.32.0] - 2023-06-21
### Changed
- [#104] Change the pre-upgrade process, so that it doesn't need to create the additional reserved volumes anymore. 
  To do so, we adapted the way of the k8s api (`kubectl cp`) and copied the script directly in the old container 
  by using `tar`. 

## [v0.31.0] - 2023-06-05
### Changed
- [#102] Generate only one loadbalancer service for all dogu exposed ports so that all will be available with the same
  ip. `Nginx ingress` needs additional information to route tcp and udp traffic. The dogu operator creates and updates
  configmaps (`tcp-services` and `udp-services`) for that.

## [v0.30.0] - 2023-05-12
### Added
- [#98] Support for service rewrite mechanism

### Removed
- [#100] Longhorn validation for PVCs

## [v0.29.2] - 2023-04-14
### Fixed
- [#96] Trim "dogus/" suffix only on URL "default" schema
  - this change avoids removing the endpoint suffix for the "index" schema

## [v0.29.1] - 2023-04-11
### Fixed
- [#93] Delete additional ingress annotations if not present on the dogu resource
- [#94] Correct ingress annotation in docs and sample

## [v0.29.0] - 2023-04-06
### Added
- [#91] Add additional ingress annotations to dogu resource. Append those annotations to the dogu's service.

## [v0.28.0] - 2023-04-04
### Changed
- [#89] Add retry mechanism when pulling image metadata to avoid installation/upgrade interrupts if errors occur.  
Moreover, increase the backoff time to 10 minutes when waiting for an exec pod to pull the dogu image.

## [v0.27.0] - 2023-03-27
### Added
- [#87] Support for Split-DNS environments

## [v0.26.1] - 2023-03-03
### Fixed
- [#85] Fix DoS vulnerability by upgrading the k8s controller-runtime (along with `k8s-apply-lib`)

## [v0.26.0] - 2023-02-23
### Added
- The dogu operator can now handle existing private dogu keys.
### Changed
- [#83] Stabilize the dogu registration process.
  - Dogus only will be enabled last in the registration process to prevent faulty states in error cases.
### Fixed
- [#79] Fix a bug where an installation failed if old PVCs stuck with terminating status.

## [v0.25.0] - 2023-02-17
### Added
- [#81] Add optional volume mounts for selfsigned certs of the docker and dogu registries.

## [v0.24.0] - 2023-02-08
### Added
- [#78] Add a no spam filter to process every event thrown by the controller.
### Fixed
- [#76] Fix an issue where an update of a deployment in the dogu upgrade process lead to a resource conflict.

## [v0.23.0] - 2023-02-06
### Added
- [#74] Add init container for dogus with volumes to execute chown on the directories with the specified uid and gid.

## [v0.22.0] - 2023-01-31
### Changed
- [#72] Remove the service environment variables from dogu pods with `enableServiceLinks: false` in the podspec of
  the dogu pods. Cluster-aware dogus are generally discouraged to use service link env vars because of security considerations. Instead, the service DNS names should be used to address these services as described in the [Kubernetes documentation](https://kubernetes.io/docs/concepts/services-networking/service/#dns).
- Update makefiles to version 7.2.0.
- Update ces-build-lib to 1.62.0.

## [v0.21.0] - 2023-01-11
### Changed
- [#70] add/update label for consistent mass deletion of CES K8s resources
  - select any k8s-dogu-operator related resources like this: `kubectl get deploy,pod,dogu,rolebinding,... -l app=ces,app.kubernetes.io/name=k8s-dogu-operator`
  - select all CES components like this: `kubectl get deploy,pod,dogu,rolebinding,... -l app=ces`

## [v0.20.0] - 2023-01-06
### Added
- Added kubernetes client for handling dogu resources of a cluster.
### Fixed
- Accept kind `ces` for ces control service accounts.

## [v0.19.0] - 2022-12-22
### Added
- [#44] Support for expanding dogu volumes. For details see [volume expansion docs](docs/operations/expand_volume_en.md).

## [v0.18.1] - 2022-12-20
### Fixed
- [#66] Fixes dogu upgrade problems of `official/scm` dogus and add a fallback strategy to execute pre-upgrade scripts
  - for a detailed discussion please see the [dogu upgrade docs](docs/operations/dogu_upgrades_en.md).
- Fixes a nil pointer panic when upgrading Dogus without `state` health check

## [v0.18.0] - 2022-12-01
### Added
- [#61] Add the yaml of the Dogu CRD in api package. Other controllers/operators can consume it for e.g. integration
  tests with envtest. The `generate` make target will refresh the yaml.

## [v0.17.0] - 2022-11-24
### Fixed
- [#62] Fix wrong exposed service object key. During the creation of exposed services some wrong object keys are used. 
  Later-on this leads to an error when tried to get these resources.
- [#64] Fix the creation of service annotations by ignoring all irrelevant environment variables and by correctly
  splitting environment variables containing multiple `=`.

## [v0.16.0] - 2022-11-18
### Added
- [#59] Support for extended volume definitions in the `dogu.json`, allowing the creation of kubernetes specific 
  volumes.
- [#59] Support for extended service account definitions in the `dogu.json`, allowing the creation of kubernetes 
  accounts for dogus.

### Removed
- [#59] Mechanism to patch the generated dogu deployment with custom volumes and service account names. These are now
  supported by the `dogu.json` and natively generated into the deployment.

## [v0.15.0] - 2022-11-15
### Changed
- [#55] Refactoring the creation and update of kubernetes dogu resources.
- Extract interfaces and mocks to an internal package, which removes duplicate interfaces and avoids import cycles.

## [v0.14.0] - 2022-11-09
### Added
- [#48] Make dogu registry URL schema configurable.
- [#47] Execute Dogu pre-upgrade scripts in upgrade process. See [dogu upgrades](docs/operations/dogu_upgrades_en.md).
- [#51] Execute Dogu post-upgrade scripts in upgrade process. See [dogu upgrades](docs/operations/dogu_upgrades_en.md).

### Removed
- [#52] Remove cesapp dependency and use cesapp-lib.

## [v0.13.0] - 2022-10-12
### Added
- [#43] Dogu resource has now a support mode, which leads the dogu pods to a freeze but running state.
  This is useful in cases where the dogu is in a restart loop. See [support mode](docs/operations/dogu_support_mode_en.md)
  for more information.

## [v0.12.0] - 2022-09-29
### Added
- [#41] Fire events to the specific dogu resource when installing or deleting a dogu. See 
[event policy](docs/development/event_policy_for_the_operator_en.md) for more information.
- [#40] Support dogu upgrades
  - `k8s-dogu-operator` checks the dogu health and all its dependencies similar to the `cesapp`
  - The current PVC handling ignores any changes for dogu upgrades. This issue will be solved later.
  - for more information about requeueing and internal error handling [the docs on reconciliation](docs/development/reconciliation_en.md)
    provide more insights

### Fixed
- fixes a possible parsing error when the environment variable `LOG_LEVEL` is set but empty

### Changed
- [#41] Update makefiles to version `v7.0.1`.

## [v0.11.0] - 2022-08-29
### Changed
- [#36] Update `cesapp-lib` to version `v0.4.0`
- [#36] Update `k8s-apply-lib` to version `v0.4.0`
- [#36] Changed the loggers for the both libs `cesapp-lib` and `k8s-apply-lib` according to the new logging interface.

## [v0.10.0] - 2022-08-25
### Changed
- [#38] Detect existing PVC when installing a dogu. This allows users to store initial data for dogus before their 
installation. See [documentation](docs/operations/edit_dogu_volume_data_en.md) for more details.
- [#38] Update `ces-build-lib` to version 1.56.0
- [#38] Update `makefiles` to version 6.3.0

## [v0.9.1] - 2022-07-18
### Fixed
- [#34] Fixed a permission issue where the remote registry trys to write to a non-privileged cache dir.

## [v0.9.0] - 2022-07-13
### Added
- [#28] Dogu hardware limit updater responsible to update the deployments of dogus with configured container limits.

### Changed
- [#28] Updated cesapp-lib to version 0.2.0
- [#29] Remove implementation of the remote http dogu registry and instead, reuse the implementation from the cesapp-lib.
- [#31] Split dogu manager in separate components according to it functions (install, update, delete).

## [v0.8.0] - 2022-06-08
### Added
- [#26] Allow the definition of custom Deployment in dogus. In such custom Deployments it is possible
  to define extra volumes,volume mounts, and the used service account for the dogu Deployment.

## [v0.7.0] - 2022-06-07
### Added
- [#6] Installing generic kubernetes resources when installing a dogu. These resources need to be provided by the dogu 
image at the `k8s` folder in the root path (`/k8s`):
  - There are no restriction for namespaced resources.
  - The creation of cluster scoped resources is restricted and also their 
  deletion is not performed automatically as they could be used inside multiple namespaces. 

### Changed
- [#6] Update makefiles to version 6.0.2

## [v0.6.0] - 2022-05-24
### Added
- [#19] Remove service account on dogu deletion.

## [v0.5.0] - 2022-05-23
### Added
- [#20] Detect and write encrypted configuration entries for dogus into the etcd registry when installing a dogu.

## [v0.4.0] - 2022-05-12
### Added
- [#15] Add startup probe based on state at dogu deployment generation
- [#15] Add liveness probe based on tcp port at dogu deployment generation

## [v0.3.1] - 2022-05-12
### Fixed
- [#17] Requeue dogu installation when an error occurs when creating a dependent service account.

## [v0.3.0] - 2022-05-03
### Added
- [#2] Annotation `k8s-dogu-operator.cloudogu.com/ces-services` to Dogu-`Services` containing information of
  related CES services. For more information see [Annotations](/docs/operations/annotations_en.md).
- [#13] The automatic generation of service accounts

### Changed
- [#11] **Breaking Change ahead!** The secret containing the dogu registry data was split and renamed from 
  `dogu-registry-com` to `k8s-dogu-operator-dogu-registry` and `k8s-dogu-operator-docker-registry`.
  It also received the registry endpoint as an additional literal besides username and password. Existing user
  need to delete their old secret and create two new ones. The creation process is described 
  [here](docs/operations/configuring_the_container_registry_en.md) and
  [here](docs/operations/configuring_the_dogu_registry_en.md).
- [#2] Update makefiles to version 5.0.0

## [v0.2.0] - 2022-04-01
### Added
- [#8] Add the opportunity to process custom dogu descriptors with configmaps
- [#8] Use status field of the dogu resource to identify its state
- [#4] Add functionality to remove dogus
- [#4] Restrict the dogu-operator with rbac resources to operate only in the configured namespace

### Changed
- [#8] Ignore incoming dogu resources if their specs did not change
    - this is likely to happen after status updates where the old and new dogu specs do not differ

## [v0.1.0] - 2022-03-18
### Added
- [#1] initial release<|MERGE_RESOLUTION|>--- conflicted
+++ resolved
@@ -5,13 +5,9 @@
 and this project adheres to [Semantic Versioning](https://semver.org/spec/v2.0.0.html).
 
 ## [Unreleased]
-
-<<<<<<< HEAD
 ### Added
 - [#148] Metadata Mapping for log level
 
-## [v3.6.0] - 2025-05-22
-=======
 ## [v3.9.0] - 2025-06-25
 ### Added
 - [#247] Implemented status field `dataVolumeSize` and the condition `meetsMinVolumeSize`. These fields will be updated on the operator start and every volume provisioning.
@@ -25,7 +21,6 @@
 ## [v3.8.1] - 2025-06-12
 
 - Release fehlgeschlagen
->>>>>>> 845f9a4d
 
 ## [v3.8.0] - 2025-06-05
 ### Added
