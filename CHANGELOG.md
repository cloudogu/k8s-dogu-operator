# k8s-dogu-operator Changelog
All notable changes to this project will be documented in this file.

The format is based on [Keep a Changelog](https://keepachangelog.com/en/1.0.0/),
and this project adheres to [Semantic Versioning](https://semver.org/spec/v2.0.0.html).

## [Unreleased]
<<<<<<< HEAD
### Added
- [#28] Dogu hardware limit updater responsible to update the deployments of dogus with configured container limits.

### Changed
- [#28] Updated cesapp-lib to version 0.2.0
=======
### Changed
- [#29] Remove implementation of the remote http dogu registry and instead, reuse the implementation from the cesapp-lib. 
>>>>>>> 559c64ed

## [v0.8.0] - 2022-06-08
### Added
- [#26] Allow the definition of custom Deployment in dogus. In such custom Deployments it is possible
  to define extra volumes,volume mounts, and the used service account for the dogu Deployment.

## [v0.7.0] - 2022-06-07
### Added
- [#6] Installing generic kubernetes resources when installing a dogu. These resources need to be provided by the dogu image
at the `k8s` folder in the root path (`/k8s`):
  - There are no restriction for namespaced resources.
  - The creation of cluster scoped resources is restricted and also their 
  deletion is not performed automatically as they could be used inside multiple namespaces. 

### Changed
- [#6] Update makefiles to version 6.0.2

## [v0.6.0] - 2022-05-24
### Added
- [#19] Remove service account on dogu deletion.

## [v0.5.0] - 2022-05-23
### Added
- [#20] Detect and write encrypted configuration entries for dogus into the etcd registry when installing a dogu.

## [v0.4.0] - 2022-05-12
### Added
- [#15] Add startup probe based on state at dogu deployment generation
- [#15] Add liveness probe based on tcp port at dogu deployment generation

## [v0.3.1] - 2022-05-12
### Fixed
- [#17] Requeue dogu installation when an error occurs when creating a dependent service account.

## [v0.3.0] - 2022-05-03
### Added
- [#2] Annotation `k8s-dogu-operator.cloudogu.com/ces-services` to Dogu-`Services` containing information of
  related CES services. For more information see [Annotations](/docs/operations/annotations_en.md).
- [#13] The automatic generation of service accounts

### Changed
- [#11] **Breaking Change ahead!** The secret containing the dogu registry data was split and renamed from 
  `dogu-registry-com` to `k8s-dogu-operator-dogu-registry` and `k8s-dogu-operator-docker-registry`.
  It also received the registry endpoint as an additional literal besides username and password. Existing user
  need to delete their old secret and create two new ones. The creation process is described 
  [here](docs/operations/configuring_the_docker_registry_en.md) and
  [here](docs/operations/configuring_the_dogu_registry_en.md).
- [#2] Update makefiles to version 5.0.0

## [v0.2.0] - 2022-04-01
### Added
- [#8] Add the opportunity to process custom dogu descriptors with configmaps
- [#8] Use status field of the dogu resource to identify its state
- [#4] Add functionality to remove dogus
- [#4] Restrict the dogu-operator with rbac resources to operate only in the configured namespace

### Changed
- [#8] Ignore incoming dogu resources if their specs did not change
    - this is likely to happen after status updates where the old and new dogu specs do not differ

## [v0.1.0] - 2022-03-18
### Added
- [#1] initial release<|MERGE_RESOLUTION|>--- conflicted
+++ resolved
@@ -5,16 +5,12 @@
 and this project adheres to [Semantic Versioning](https://semver.org/spec/v2.0.0.html).
 
 ## [Unreleased]
-<<<<<<< HEAD
 ### Added
 - [#28] Dogu hardware limit updater responsible to update the deployments of dogus with configured container limits.
 
 ### Changed
 - [#28] Updated cesapp-lib to version 0.2.0
-=======
-### Changed
-- [#29] Remove implementation of the remote http dogu registry and instead, reuse the implementation from the cesapp-lib. 
->>>>>>> 559c64ed
+- [#29] Remove implementation of the remote http dogu registry and instead, reuse the implementation from the cesapp-lib.
 
 ## [v0.8.0] - 2022-06-08
 ### Added
