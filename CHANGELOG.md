# k8s-dogu-operator Changelog
All notable changes to this project will be documented in this file.

The format is based on [Keep a Changelog](https://keepachangelog.com/en/1.0.0/),
and this project adheres to [Semantic Versioning](https://semver.org/spec/v2.0.0.html).

## [Unreleased]
### Changed
<<<<<<< HEAD
- Update go dependencies
- Particularly update the k8s-libraries to v0.29.1
=======
- [#141] Improve documentation for running an offline Cloudogu EcoSystem.
>>>>>>> ff5890ee

## [v0.40.0] - 2024-01-03
### Added
- [#143] Track health on dogu CR

## [v0.39.2] - 2023-12-19
### Fixed
- [#145] Dogu startupProbe timeouts in airgapped environments
### Added
- [#145] Configurable startupProbe timeout

## [v0.39.1] - 2023-12-12
### Fixed
- [#139] Fix missing value for attribute `chownInitImage` in patch templates.

## [v0.39.0] - 2023-12-08
### Added
- [#137] Patch-template for mirroring this operator and its images
### Changed
- [#135] Replace monolithic K8s resource YAML into Helm templates
- Update Makefiles to 9.0.1

## [v0.38.0] - 2023-10-05
### Added
- [#133] Add CRD-Release to Jenkinsfile

### Changed
- [#130] updated go dependencies

### Fixed
- [#130] deprecation warning for argument `logtostderr` in kube-rbac-proxy

### Removed
- [#130] deprecated argument `logtostderr` from kube-rbac-proxy

## [v0.37.0] - 2023-09-15
### Changed
- [#128] Move component-dependencies to helm-annotations

### Removed
- this release cleans up unused code parts that are no longer required: no functionality has been changed

## [v0.36.0] - 2023-09-07
### Added
- [#118] Make implicitly used init container images explicit and configurable
   - this release adds a mandatory ConfigMap `k8s-dogu-operator-additional-images` which contains additionally used images
   - see the [operations docs](docs/operations/installing_operator_into_cluster_en.md) for more information
- [#125] Validate that `metadata.Name` equals simple dogu name in `spec.Name`.

### Fixed
- [#121] Operator cannot recognize multiple changes/required operations at once.
  - Now multiple required operations are detected and after the first operation is done, a requeue is triggered to execute the other ones.
- [#117] Fix waiting for PVC to be resized on "AzureDisk"-storage
  - The conditions "FileSystemResizePending" has to be checked for storage-interfaces (like "AzureDisk") that require a file system expansion before the additional space of an expanded volume is usable by pods.

## [v0.35.1] - 2023-08-31
### Added
- [#119] Add "k8s-etcd" as a dependency to the helm-chart

## [v0.35.0] - 2023-08-14
### Changed
- [#113] Prevent nginx HTTP 413 errors for too small body sizes in SCM-Manager and Jenkins in dogu resource samples
   - A default value of 1 GB per request is now in place
- Update versions for SCM-Manager (2.45.1-1) and Jenkins (2.401.3-1) in the sample dogu resources

### Fixed
- [#115] Fixes conflicts on status update during dogu installation 

## [v0.34.0] - 2023-07-07
### Added
- [#111] Add Helm chart release process to project

### Changed
- [#109] Dogu-volumes without backup (needsBackup: false) are now mounted to an emptyDir-volume.
  Dogu-volumes with backup (needsBackup: true) are mounted to the Dogu-PVC.

## [v0.33.0] - 2023-06-23
### Changed
- [#106] Resource limits (memory, cpu-cores, ephemeral storage) are now read from
  `/config/<dogu>/container_config/<resource-type>_limit` instead of `/config/<dogu>/pod_limit/<resource-type>`.
- [#106] Resource request are now handled separately from limits and can be configured through `/config/<dogu>/container_config/<resource-type>_request`.
- [#106] Defaults for these requests and limits can now be set in the `Configuration`-section of the `dogu.json`.
  These will be used if the key is not configured in the config registry.

### Fixed
- [#108] Failing execs on pods because of missing `VersionedParams`

## [v0.32.0] - 2023-06-21
### Changed
- [#104] Change the pre-upgrade process, so that it doesn't need to create the additional reserved volumes anymore. 
  To do so, we adapted the way of the k8s api (`kubectl cp`) and copied the script directly in the old container 
  by using `tar`. 

## [v0.31.0] - 2023-06-05
### Changed
- [#102] Generate only one loadbalancer service for all dogu exposed ports so that all will be available with the same
  ip. `Nginx ingress` needs additional information to route tcp and udp traffic. The dogu operator creates and updates
  configmaps (`tcp-services` and `udp-services`) for that.

## [v0.30.0] - 2023-05-12
### Added
- [#98] Support for service rewrite mechanism

### Removed
- [#100] Longhorn validation for PVCs

## [v0.29.2] - 2023-04-14
### Fixed
- [#96] Trim "dogus/" suffix only on URL "default" schema
  - this change avoids removing the endpoint suffix for the "index" schema

## [v0.29.1] - 2023-04-11
### Fixed
- [#93] Delete additional ingress annotations if not present on the dogu resource
- [#94] Correct ingress annotation in docs and sample

## [v0.29.0] - 2023-04-06
### Added
- [#91] Add additional ingress annotations to dogu resource. Append those annotations to the dogu's service.

## [v0.28.0] - 2023-04-04
### Changed
- [#89] Add retry mechanism when pulling image metadata to avoid installation/upgrade interrupts if errors occur.  
Moreover, increase the backoff time to 10 minutes when waiting for an exec pod to pull the dogu image.

## [v0.27.0] - 2023-03-27
### Added
- [#87] Support for Split-DNS environments

## [v0.26.1] - 2023-03-03
### Fixed
- [#85] Fix DoS vulnerability by upgrading the k8s controller-runtime (along with `k8s-apply-lib`)

## [v0.26.0] - 2023-02-23
### Added
- The dogu operator can now handle existing private dogu keys.
### Changed
- [#83] Stabilize the dogu registration process.
  - Dogus only will be enabled last in the registration process to prevent faulty states in error cases.
### Fixed
- [#79] Fix a bug where an installation failed if old PVCs stuck with terminating status.

## [v0.25.0] - 2023-02-17
### Added
- [#81] Add optional volume mounts for selfsigned certs of the docker and dogu registries.

## [v0.24.0] - 2023-02-08
### Added
- [#78] Add a no spam filter to process every event thrown by the controller.
### Fixed
- [#76] Fix an issue where an update of a deployment in the dogu upgrade process lead to a resource conflict.

## [v0.23.0] - 2023-02-06
### Added
- [#74] Add init container for dogus with volumes to execute chown on the directories with the specified uid and gid.

## [v0.22.0] - 2023-01-31
### Changed
- [#72] Remove the service environment variables from dogu pods with `enableServiceLinks: false` in the podspec of
  the dogu pods. Cluster-aware dogus are generally discouraged to use service link env vars because of security considerations. Instead, the service DNS names should be used to address these services as described in the [Kubernetes documentation](https://kubernetes.io/docs/concepts/services-networking/service/#dns).
- Update makefiles to version 7.2.0.
- Update ces-build-lib to 1.62.0.

## [v0.21.0] - 2023-01-11
### Changed
- [#70] add/update label for consistent mass deletion of CES K8s resources
  - select any k8s-dogu-operator related resources like this: `kubectl get deploy,pod,dogu,rolebinding,... -l app=ces,app.kubernetes.io/name=k8s-dogu-operator`
  - select all CES components like this: `kubectl get deploy,pod,dogu,rolebinding,... -l app=ces`

## [v0.20.0] - 2023-01-06
### Added
- Added kubernetes client for handling dogu resources of a cluster.
### Fixed
- Accept kind `ces` for ces control service accounts.

## [v0.19.0] - 2022-12-22
### Added
- [#44] Support for expanding dogu volumes. For details see [volume expansion docs](docs/operations/expand_volume_en.md).

## [v0.18.1] - 2022-12-20
### Fixed
- [#66] Fixes dogu upgrade problems of `official/scm` dogus and add a fallback strategy to execute pre-upgrade scripts
  - for a detailed discussion please see the [dogu upgrade docs](docs/operations/dogu_upgrades_en.md).
- Fixes a nil pointer panic when upgrading Dogus without `state` health check

## [v0.18.0] - 2022-12-01
### Added
- [#61] Add the yaml of the Dogu CRD in api package. Other controllers/operators can consume it for e.g. integration
  tests with envtest. The `generate` make target will refresh the yaml.

## [v0.17.0] - 2022-11-24
### Fixed
- [#62] Fix wrong exposed service object key. During the creation of exposed services some wrong object keys are used. 
  Later-on this leads to an error when tried to get these resources.
- [#64] Fix the creation of service annotations by ignoring all irrelevant environment variables and by correctly
  splitting environment variables containing multiple `=`.

## [v0.16.0] - 2022-11-18
### Added
- [#59] Support for extended volume definitions in the `dogu.json`, allowing the creation of kubernetes specific 
  volumes.
- [#59] Support for extended service account definitions in the `dogu.json`, allowing the creation of kubernetes 
  accounts for dogus.

### Removed
- [#59] Mechanism to patch the generated dogu deployment with custom volumes and service account names. These are now
  supported by the `dogu.json` and natively generated into the deployment.

## [v0.15.0] - 2022-11-15
### Changed
- [#55] Refactoring the creation and update of kubernetes dogu resources.
- Extract interfaces and mocks to an internal package, which removes duplicate interfaces and avoids import cycles.

## [v0.14.0] - 2022-11-09
### Added
- [#48] Make dogu registry URL schema configurable.
- [#47] Execute Dogu pre-upgrade scripts in upgrade process. See [dogu upgrades](docs/operations/dogu_upgrades_en.md).
- [#51] Execute Dogu post-upgrade scripts in upgrade process. See [dogu upgrades](docs/operations/dogu_upgrades_en.md).

### Removed
- [#52] Remove cesapp dependency and use cesapp-lib.

## [v0.13.0] - 2022-10-12
### Added
- [#43] Dogu resource has now a support mode, which leads the dogu pods to a freeze but running state.
  This is useful in cases where the dogu is in a restart loop. See [support mode](docs/operations/dogu_support_mode_en.md)
  for more information.

## [v0.12.0] - 2022-09-29
### Added
- [#41] Fire events to the specific dogu resource when installing or deleting a dogu. See 
[event policy](docs/development/event_policy_for_the_operator_en.md) for more information.
- [#40] Support dogu upgrades
  - `k8s-dogu-operator` checks the dogu health and all its dependencies similar to the `cesapp`
  - The current PVC handling ignores any changes for dogu upgrades. This issue will be solved later.
  - for more information about requeueing and internal error handling [the docs on reconciliation](docs/development/reconciliation_en.md)
    provide more insights

### Fixed
- fixes a possible parsing error when the environment variable `LOG_LEVEL` is set but empty

### Changed
- [#41] Update makefiles to version `v7.0.1`.

## [v0.11.0] - 2022-08-29
### Changed
- [#36] Update `cesapp-lib` to version `v0.4.0`
- [#36] Update `k8s-apply-lib` to version `v0.4.0`
- [#36] Changed the loggers for the both libs `cesapp-lib` and `k8s-apply-lib` according to the new logging interface.

## [v0.10.0] - 2022-08-25
### Changed
- [#38] Detect existing PVC when installing a dogu. This allows users to store initial data for dogus before their 
installation. See [documentation](docs/operations/edit_dogu_volume_data_en.md) for more details.
- [#38] Update `ces-build-lib` to version 1.56.0
- [#38] Update `makefiles` to version 6.3.0

## [v0.9.1] - 2022-07-18
### Fixed
- [#34] Fixed a permission issue where the remote registry trys to write to a non-privileged cache dir.

## [v0.9.0] - 2022-07-13
### Added
- [#28] Dogu hardware limit updater responsible to update the deployments of dogus with configured container limits.

### Changed
- [#28] Updated cesapp-lib to version 0.2.0
- [#29] Remove implementation of the remote http dogu registry and instead, reuse the implementation from the cesapp-lib.
- [#31] Split dogu manager in separate components according to it functions (install, update, delete).

## [v0.8.0] - 2022-06-08
### Added
- [#26] Allow the definition of custom Deployment in dogus. In such custom Deployments it is possible
  to define extra volumes,volume mounts, and the used service account for the dogu Deployment.

## [v0.7.0] - 2022-06-07
### Added
- [#6] Installing generic kubernetes resources when installing a dogu. These resources need to be provided by the dogu 
image at the `k8s` folder in the root path (`/k8s`):
  - There are no restriction for namespaced resources.
  - The creation of cluster scoped resources is restricted and also their 
  deletion is not performed automatically as they could be used inside multiple namespaces. 

### Changed
- [#6] Update makefiles to version 6.0.2

## [v0.6.0] - 2022-05-24
### Added
- [#19] Remove service account on dogu deletion.

## [v0.5.0] - 2022-05-23
### Added
- [#20] Detect and write encrypted configuration entries for dogus into the etcd registry when installing a dogu.

## [v0.4.0] - 2022-05-12
### Added
- [#15] Add startup probe based on state at dogu deployment generation
- [#15] Add liveness probe based on tcp port at dogu deployment generation

## [v0.3.1] - 2022-05-12
### Fixed
- [#17] Requeue dogu installation when an error occurs when creating a dependent service account.

## [v0.3.0] - 2022-05-03
### Added
- [#2] Annotation `k8s-dogu-operator.cloudogu.com/ces-services` to Dogu-`Services` containing information of
  related CES services. For more information see [Annotations](/docs/operations/annotations_en.md).
- [#13] The automatic generation of service accounts

### Changed
- [#11] **Breaking Change ahead!** The secret containing the dogu registry data was split and renamed from 
  `dogu-registry-com` to `k8s-dogu-operator-dogu-registry` and `k8s-dogu-operator-docker-registry`.
  It also received the registry endpoint as an additional literal besides username and password. Existing user
  need to delete their old secret and create two new ones. The creation process is described 
  [here](docs/operations/configuring_the_docker_registry_en.md) and
  [here](docs/operations/configuring_the_dogu_registry_en.md).
- [#2] Update makefiles to version 5.0.0

## [v0.2.0] - 2022-04-01
### Added
- [#8] Add the opportunity to process custom dogu descriptors with configmaps
- [#8] Use status field of the dogu resource to identify its state
- [#4] Add functionality to remove dogus
- [#4] Restrict the dogu-operator with rbac resources to operate only in the configured namespace

### Changed
- [#8] Ignore incoming dogu resources if their specs did not change
    - this is likely to happen after status updates where the old and new dogu specs do not differ

## [v0.1.0] - 2022-03-18
### Added
- [#1] initial release<|MERGE_RESOLUTION|>--- conflicted
+++ resolved
@@ -6,12 +6,9 @@
 
 ## [Unreleased]
 ### Changed
-<<<<<<< HEAD
 - Update go dependencies
 - Particularly update the k8s-libraries to v0.29.1
-=======
 - [#141] Improve documentation for running an offline Cloudogu EcoSystem.
->>>>>>> ff5890ee
 
 ## [v0.40.0] - 2024-01-03
 ### Added
