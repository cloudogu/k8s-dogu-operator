--- conflicted
+++ resolved
@@ -217,11 +217,7 @@
         }
 
         stage('Regenerate resources for release') {
-<<<<<<< HEAD
-            docker
-=======
             new Docker(this)
->>>>>>> c175e90e
                     .image('golang:1.17.7')
                     .mountJenkinsUser()
                     .inside("--volume ${WORKSPACE}:/go/src/${project} -w /go/src/${project}")
